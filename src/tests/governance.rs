--- conflicted
+++ resolved
@@ -9,148 +9,151 @@
 
 #[test]
 fn begin_dispute() {
-	let query_data: QueryDataOf<Test> = spot_price("dot", "usd").try_into().unwrap();
-	let query_id = keccak_256(query_data.as_ref()).into();
-	let reporter = 1;
-	let another_reporter = 2;
-	let mut ext = new_test_ext();
-
-	// Prerequisites
-	ext.execute_with(|| {
-		with_block(|| {
-			register_parachain(STAKE_AMOUNT);
-			deposit_stake(reporter, STAKE_AMOUNT, Address::random());
-		})
-	});
-
-	// Based on https://github.com/tellor-io/governance/blob/0dcc2ad501b1e51383a99a22c60eeb8c36d61bc3/test/functionTests.js#L43
-	ext.execute_with(|| {
-		let timestamp = with_block(|| {
-			assert_noop!(Tellor::begin_dispute(RuntimeOrigin::root(), query_id, 0), BadOrigin);
-			assert_noop!(
+    let query_data: QueryDataOf<Test> = spot_price("dot", "usd").try_into().unwrap();
+    let query_id = keccak_256(query_data.as_ref()).into();
+    let reporter = 1;
+    let another_reporter = 2;
+    let mut ext = new_test_ext();
+
+    // Prerequisites
+    ext.execute_with(|| {
+        with_block(|| {
+            register_parachain(STAKE_AMOUNT);
+            deposit_stake(reporter, STAKE_AMOUNT, Address::random());
+        })
+    });
+
+    // Based on https://github.com/tellor-io/governance/blob/0dcc2ad501b1e51383a99a22c60eeb8c36d61bc3/test/functionTests.js#L43
+    ext.execute_with(|| {
+        let timestamp = with_block(|| {
+            assert_noop!(Tellor::begin_dispute(RuntimeOrigin::root(), query_id, 0), BadOrigin);
+            assert_noop!(
 				Tellor::begin_dispute(RuntimeOrigin::signed(another_reporter), query_id, 0),
 				Error::NotReporter
 			);
 
-			assert_ok!(Tellor::report_stake_deposited(
+            assert_ok!(Tellor::report_stake_deposited(
 				Origin::Staking.into(),
 				another_reporter,
 				STAKE_AMOUNT.into(),
 				Address::random()
 			));
-			assert_noop!(
+            assert_noop!(
 				Tellor::begin_dispute(RuntimeOrigin::signed(another_reporter), query_id, 0),
 				Error::NoValueExists
 			);
-			assert_ok!(Tellor::submit_value(
-				RuntimeOrigin::signed(reporter),
-				query_id,
-				uint_value(100),
-				0,
-				query_data.clone(),
-			));
-			now()
-		});
-
-		let dispute_id = with_block(|| {
-			// todo:
-			// await h.expectThrow(gov.connect(accounts[4]).beginDispute(ETH_QUERY_ID, blocky.timestamp)) // must have tokens to pay/begin dispute
-			Balances::make_free_balance_be(&another_reporter, token(1_000));
-			let balance_before_begin_dispute = Balances::free_balance(&another_reporter);
-			assert_ok!(Tellor::begin_dispute(
+            assert_ok!(Tellor::submit_value(
+				RuntimeOrigin::signed(reporter),
+				query_id,
+				uint_value(100),
+				0,
+				query_data.clone(),
+			));
+            now()
+        });
+
+        let dispute_id = with_block(|| {
+            Balances::make_free_balance_be(&another_reporter, token(1_000));
+            let balance_before_begin_dispute = Balances::free_balance(&another_reporter);
+            assert_ok!(Tellor::begin_dispute(
 				RuntimeOrigin::signed(another_reporter),
 				query_id,
 				timestamp
 			));
-			let dispute_id = 1;
-			let dispute_info = Tellor::get_dispute_info(dispute_id).unwrap();
-			let vote_info = Tellor::get_vote_info(dispute_id).unwrap();
-			assert_eq!(Tellor::get_vote_count(), 1, "vote count should be correct");
-			assert_eq!(
-				dispute_info,
-				(query_id, timestamp, uint_value(100), reporter),
-				"dispute info should be correct"
-			);
-			assert_eq!(vote_info.initiator, another_reporter, "initiator should be correct");
-			assert_eq!(
-				Tellor::get_open_disputes_on_id(query_id),
-				1,
-				"open disputes on ID should be correct"
-			);
-			assert_eq!(
-				Tellor::get_vote_rounds(vote_info.identifier),
-				vec![1],
-				"number of vote rounds should be correct"
-			);
-			// todo
-			// assert(balance1 - balance2 - (await flex.getStakeAmount()/10) == 0, "dispute fee paid should be correct")
-			let dispute_initialization_fee = vote_info.fee;
-			assert_eq!(
-				Balances::free_balance(another_reporter),
-				balance_before_begin_dispute - dispute_initialization_fee
-			);
-			dispute_id
-		});
-
-		// Tally votes after vote duration
-		with_block_after(86_400 * 2, || {
-			assert_ok!(Tellor::tally_votes(dispute_id));
-		});
-
-		// Report slash after tally dispute period
-		with_block_after(86_400 * 2, || {
-			assert_ok!(Tellor::report_slash(
+            let dispute_id = 1;
+            let dispute_info = Tellor::get_dispute_info(dispute_id).unwrap();
+            let vote_info = Tellor::get_vote_info(dispute_id).unwrap();
+            assert_eq!(Tellor::get_vote_count(), 1, "vote count should be correct");
+            assert_eq!(
+                dispute_info,
+                (query_id, timestamp, uint_value(100), reporter),
+                "dispute info should be correct"
+            );
+            assert_eq!(vote_info.initiator, another_reporter, "initiator should be correct");
+            assert_eq!(
+                Tellor::get_open_disputes_on_id(query_id),
+                1,
+                "open disputes on ID should be correct"
+            );
+            assert_eq!(
+                Tellor::get_vote_rounds(vote_info.identifier),
+                vec![1],
+                "number of vote rounds should be correct"
+            );
+
+            let balance_after_begin_dispute = Balances::free_balance(another_reporter);
+            assert!(
+                balance_before_begin_dispute - balance_after_begin_dispute - StakeAmount::<Test>::get().unwrap() / 10
+                    == 0,
+                "dispute fee paid should be correct");
+
+            let dispute_initialization_fee = vote_info.fee;
+            assert_eq!(
+                Balances::free_balance(another_reporter),
+                balance_before_begin_dispute - dispute_initialization_fee
+            );
+            dispute_id
+        });
+
+        // Tally votes after vote duration
+        with_block_after(86_400 * 2, || {
+            assert_ok!(Tellor::tally_votes(dispute_id));
+        });
+
+        // Report slash after tally dispute period
+        with_block_after(86_400 * 2, || {
+            assert_ok!(Tellor::report_slash(
 				Origin::Governance.into(),
 				dispute_id,
 				reporter,
 				another_reporter,
 				STAKE_AMOUNT.into()
 			));
-		});
-
-		let timestamp = with_block_after(86_400 * 2, || {
-			assert_noop!(
+        });
+
+        let timestamp = with_block_after(86_400 * 2, || {
+            assert_noop!(
 				Tellor::begin_dispute(RuntimeOrigin::signed(another_reporter), query_id, timestamp),
 				Error::DisputeRoundReportingPeriodExpired
 			); //assert second dispute started within a day
 
-			assert_ok!(Tellor::report_stake_deposited(
+            assert_ok!(Tellor::report_stake_deposited(
 				Origin::Staking.into(),
 				3,
 				STAKE_AMOUNT.into(),
 				Address::random()
 			));
-			assert_ok!(Tellor::submit_value(
+            assert_ok!(Tellor::submit_value(
 				RuntimeOrigin::signed(3),
 				query_id,
 				uint_value(100),
 				0,
 				query_data.clone(),
 			));
-			now()
-		});
-
-		with_block_after(86_400 + 10, || {
-			assert_noop!(
+            now()
+        });
+
+        with_block_after(86_400 + 10, || {
+            assert_noop!(
 				Tellor::begin_dispute(RuntimeOrigin::signed(another_reporter), query_id, timestamp),
 				Error::DisputeReportingPeriodExpired
 			); //dispute must be started within timeframe
-		})
-	});
+        })
+    });
 }
 
 #[test]
 fn begins_dispute_xcm() {
-	new_test_ext().execute_with(|| {
-		with_block(|| {
-			register_parachain(STAKE_AMOUNT);
-
-			let reporter = 1;
-			deposit_stake(reporter, STAKE_AMOUNT, Address::random());
-
-			let query_data: QueryDataOf<Test> = spot_price("dot", "usd").try_into().unwrap();
-			let query_id = keccak_256(query_data.as_ref()).into();
-			assert_ok!(Tellor::submit_value(
+    new_test_ext().execute_with(|| {
+        with_block(|| {
+            register_parachain(STAKE_AMOUNT);
+
+            let reporter = 1;
+            deposit_stake(reporter, STAKE_AMOUNT, Address::random());
+
+            let query_data: QueryDataOf<Test> = spot_price("dot", "usd").try_into().unwrap();
+            let query_id = keccak_256(query_data.as_ref()).into();
+            assert_ok!(Tellor::submit_value(
 				RuntimeOrigin::signed(reporter),
 				query_id,
 				uint_value(123),
@@ -158,523 +161,490 @@
 				query_data
 			));
 
-<<<<<<< HEAD
-			let timestamp = Timestamp::now();
-			Balances::make_free_balance_be(&reporter, token(1_000));
-=======
-			let timestamp = now();
->>>>>>> b3194f8c
-			assert_ok!(Tellor::begin_dispute(RuntimeOrigin::signed(reporter), query_id, timestamp));
-
-			let sent_messages = sent_xcm();
-			let (_, sent_message) = sent_messages.first().unwrap();
-			assert!(sent_message
-				.0
-				.contains(&DescendOrigin(X1(PalletInstance(Tellor::index() as u8)))));
-			// todo: check remaining instructions
-
-			System::assert_last_event(
-				Event::NewDispute { dispute_id: 1, query_id, timestamp, reporter }.into(),
-			);
-		});
-	});
+            let timestamp = now();
+            Balances::make_free_balance_be(&reporter, token(1_000));
+            assert_ok!(Tellor::begin_dispute(RuntimeOrigin::signed(reporter), query_id, timestamp));
+
+            let sent_messages = sent_xcm();
+            let (_, sent_message) = sent_messages.first().unwrap();
+            assert!(sent_message
+                .0
+                .contains(&DescendOrigin(X1(PalletInstance(Tellor::index() as u8)))));
+            // todo: check remaining instructions
+
+            System::assert_last_event(
+                Event::NewDispute { dispute_id: 1, query_id, timestamp, reporter }.into(),
+            );
+        });
+    });
 }
 
 #[test]
 fn execute_vote() {
-	let query_data: QueryDataOf<Test> = spot_price("dot", "usd").try_into().unwrap();
-	let query_id = keccak_256(query_data.as_ref()).into();
-	let reporter_1 = 1;
-	let dispute_reporter = 2;
-	let reporter_3 = 3;
-	let result = VoteResult::Passed;
-	let mut ext = new_test_ext();
-
-	// Prerequisites
-	ext.execute_with(|| {
-		with_block(|| {
-			register_parachain(STAKE_AMOUNT);
-			deposit_stake(dispute_reporter, STAKE_AMOUNT, Address::random())
-		})
-	});
-
-	// Based on https://github.com/tellor-io/governance/blob/0dcc2ad501b1e51383a99a22c60eeb8c36d61bc3/test/functionTests.js#L85
-	ext.execute_with(|| {
-		let (timestamp, identifier) = with_block(|| {
-			assert_ok!(Tellor::report_stake_deposited(
+    let query_data: QueryDataOf<Test> = spot_price("dot", "usd").try_into().unwrap();
+    let query_id = keccak_256(query_data.as_ref()).into();
+    let reporter_1 = 1;
+    let dispute_reporter = 2;
+    let reporter_3 = 3;
+    let result = VoteResult::Passed;
+    let mut ext = new_test_ext();
+
+    // Prerequisites
+    ext.execute_with(|| {
+        with_block(|| {
+            register_parachain(STAKE_AMOUNT);
+            deposit_stake(dispute_reporter, STAKE_AMOUNT, Address::random())
+        })
+    });
+
+    // Based on https://github.com/tellor-io/governance/blob/0dcc2ad501b1e51383a99a22c60eeb8c36d61bc3/test/functionTests.js#L85
+    ext.execute_with(|| {
+        let (timestamp, identifier) = with_block(|| {
+            assert_ok!(Tellor::report_stake_deposited(
 				Origin::Staking.into(),
 				reporter_1,
 				STAKE_AMOUNT.into(),
 				Address::random()
 			));
-			//let balance_1 = Balances::balance(&dispute_reporter);
-			assert_noop!(Tellor::execute_vote(1, result), Error::InvalidDispute); // vote id must be valid
-			assert_ok!(Tellor::submit_value(
+            //let balance_1 = Balances::balance(&dispute_reporter);
+            assert_noop!(Tellor::execute_vote(1, result), Error::InvalidDispute);
+            // vote id must be valid
+            assert_ok!(Tellor::submit_value(
 				RuntimeOrigin::signed(reporter_1),
 				query_id,
 				uint_value(100),
 				0,
 				query_data.clone(),
 			));
-			// todo
-			// assert_noop!(
-			// 	Tellor::begin_dispute(RuntimeOrigin::signed(4), query_id, now()),
-			// 	pallet_balances::Error::<Test>::InsufficientBalance
-			// ); // must have tokens to pay for dispute
-			Balances::make_free_balance_be(&dispute_reporter, token(1_000));
-			assert_ok!(Tellor::begin_dispute(
+            // todo
+            // assert_noop!(
+            // 	Tellor::begin_dispute(RuntimeOrigin::signed(4), query_id, now()),
+            // 	pallet_balances::Error::<Test>::InsufficientBalance
+            // ); // must have tokens to pay for dispute
+            Balances::make_free_balance_be(&dispute_reporter, token(1_000));
+            assert_ok!(Tellor::begin_dispute(
 				RuntimeOrigin::signed(dispute_reporter),
 				query_id,
 				now()
 			));
-			//let balance_2 = Balances::balance(&dispute_reporter);
-			assert_eq!(
-				Tellor::get_dispute_info(1).unwrap(),
-				(query_id, now(), uint_value(100), reporter_1)
-			);
-			assert_eq!(
-				Tellor::get_open_disputes_on_id(query_id),
-				1,
-				"open disputes on id should be correct"
-			);
-			let parachain_id: u32 = ParachainId::get();
-			let identifier = keccak_256(&ethabi::encode(&vec![
-				Token::Uint(parachain_id.into()),
-				Token::FixedBytes(query_id.0.to_vec()),
-				Token::Uint(now().into()),
-			]))
-			.into();
-			assert_eq!(
-				Tellor::get_vote_rounds(identifier),
-				vec![1],
-				"number of vote rounds should be correct"
-			);
-			// todo: assert_eq!(balance_1 - balance_2, token(10), "dispute fee paid should be correct");
-
-			assert_noop!(Tellor::execute_vote(10, result), Error::InvalidDispute); // dispute id must exist
-			assert_noop!(Tellor::execute_vote(1, result), Error::VoteNotTallied); // vote must be tallied
-			(now(), identifier)
-		});
-
-		// Tally votes after vote duration
-		with_block_after(86_400 * 2, || {
-			assert_ok!(Tellor::tally_votes(1));
-			assert_noop!(Tellor::execute_vote(1, result), Error::TallyDisputePeriodActive); // a day must pass before execution
-		});
-
-		// Execute after tally dispute period
-		let timestamp = with_block_after(86_400 * 2, || {
-			assert_ok!(Tellor::execute_vote(1, result));
-			assert_noop!(Tellor::execute_vote(1, result), Error::VoteAlreadyExecuted); // vote already executed
-			assert_noop!(
+            //let balance_2 = Balances::balance(&dispute_reporter);
+            assert_eq!(
+                Tellor::get_dispute_info(1).unwrap(),
+                (query_id, now(), uint_value(100), reporter_1)
+            );
+            assert_eq!(
+                Tellor::get_open_disputes_on_id(query_id),
+                1,
+                "open disputes on id should be correct"
+            );
+            let parachain_id: u32 = ParachainId::get();
+            let identifier = keccak_256(&ethabi::encode(&vec![
+                Token::Uint(parachain_id.into()),
+                Token::FixedBytes(query_id.0.to_vec()),
+                Token::Uint(now().into()),
+            ]))
+                .into();
+            assert_eq!(
+                Tellor::get_vote_rounds(identifier),
+                vec![1],
+                "number of vote rounds should be correct"
+            );
+            // todo: assert_eq!(balance_1 - balance_2, token(10), "dispute fee paid should be correct");
+
+            assert_noop!(Tellor::execute_vote(10, result), Error::InvalidDispute);
+            // dispute id must exist
+            assert_noop!(Tellor::execute_vote(1, result), Error::VoteNotTallied); // vote must be tallied
+            (now(), identifier)
+        });
+
+        // Tally votes after vote duration
+        with_block_after(86_400 * 2, || {
+            assert_ok!(Tellor::tally_votes(1));
+            assert_noop!(Tellor::execute_vote(1, result), Error::TallyDisputePeriodActive); // a day must pass before execution
+        });
+
+        // Execute after tally dispute period
+        let timestamp = with_block_after(86_400 * 2, || {
+            assert_ok!(Tellor::execute_vote(1, result));
+            assert_noop!(Tellor::execute_vote(1, result), Error::VoteAlreadyExecuted);
+            // vote already executed
+            assert_noop!(
 				Tellor::begin_dispute(RuntimeOrigin::signed(dispute_reporter), query_id, timestamp),
 				Error::DisputeRoundReportingPeriodExpired
 			); // assert second dispute started within a day
 
-			let vote = Tellor::get_vote_info(1).unwrap();
-			assert_eq!(vote.identifier, identifier, "identifier should be correct");
-			assert_eq!(vote.vote_round, 1, "vote round should be correct");
-			assert_eq!(vote.executed, true, "vote should be executed");
-			assert_eq!(vote.result, Some(result), "vote should pass");
-
-			assert_ok!(Tellor::report_stake_deposited(
+            let vote = Tellor::get_vote_info(1).unwrap();
+            assert_eq!(vote.identifier, identifier, "identifier should be correct");
+            assert_eq!(vote.vote_round, 1, "vote round should be correct");
+            assert_eq!(vote.executed, true, "vote should be executed");
+            assert_eq!(vote.result, Some(result), "vote should pass");
+
+            assert_ok!(Tellor::report_stake_deposited(
 				Origin::Staking.into(),
 				reporter_3,
 				STAKE_AMOUNT.into(),
 				Address::random()
 			));
-			assert_ok!(Tellor::submit_value(
+            assert_ok!(Tellor::submit_value(
 				RuntimeOrigin::signed(reporter_3),
 				query_id,
 				uint_value(100),
 				0,
 				query_data.clone(),
 			));
-			assert_ok!(Tellor::begin_dispute(
+            assert_ok!(Tellor::begin_dispute(
 				RuntimeOrigin::signed(dispute_reporter),
 				query_id,
 				now()
 			));
-			now()
-		});
-
-		with_block_after(86_400 * 2, || {
-			assert_ok!(Tellor::tally_votes(2));
-			// start new round
-			assert_ok!(Tellor::begin_dispute(
+            now()
+        });
+
+        with_block_after(86_400 * 2, || {
+            assert_ok!(Tellor::tally_votes(2));
+            // start new round
+            assert_ok!(Tellor::begin_dispute(
 				RuntimeOrigin::signed(dispute_reporter),
 				query_id,
 				timestamp
 			));
-		});
-
-		with_block_after(86_400 * 2, || {
-			assert_noop!(Tellor::execute_vote(2, result), Error::VoteNotFinal); // vote must be the final vote
-		});
-
-		with_block_after(86_400 * 2, || {
-			assert_ok!(Tellor::tally_votes(3));
-			assert_noop!(Tellor::execute_vote(3, result), Error::TallyDisputePeriodActive); // must wait longer
-		});
-
-		with_block_after(86_400, || {
-			assert_ok!(Tellor::execute_vote(3, result));
-		});
-	});
+        });
+
+        with_block_after(86_400 * 2, || {
+            assert_noop!(Tellor::execute_vote(2, result), Error::VoteNotFinal); // vote must be the final vote
+        });
+
+        with_block_after(86_400 * 2, || {
+            assert_ok!(Tellor::tally_votes(3));
+            assert_noop!(Tellor::execute_vote(3, result), Error::TallyDisputePeriodActive); // must wait longer
+        });
+
+        with_block_after(86_400, || {
+            assert_ok!(Tellor::execute_vote(3, result));
+        });
+    });
 }
 
 #[test]
 fn tally_votes() {
-	let query_data: QueryDataOf<Test> = spot_price("dot", "usd").try_into().unwrap();
-	let query_id = keccak_256(query_data.as_ref()).into();
-	let reporter = 1;
-	let mut ext = new_test_ext();
-
-	// Prerequisites
-	ext.execute_with(|| with_block(|| register_parachain(STAKE_AMOUNT)));
-
-	// Based on https://github.com/tellor-io/governance/blob/0dcc2ad501b1e51383a99a22c60eeb8c36d61bc3/test/functionTests.js#L143
-	ext.execute_with(|| {
-		with_block(|| {
-			// 1) dispute could not have been tallied,
-			// 2) dispute does not exist,
-			// 3) cannot tally before the voting time has ended
-			assert_ok!(Tellor::report_stake_deposited(
-				Origin::Staking.into(),
-				reporter,
-				STAKE_AMOUNT.into(),
-				Address::random()
-			));
-			assert_ok!(Tellor::submit_value(
-				RuntimeOrigin::signed(reporter),
-				query_id,
-				uint_value(100),
-				0,
-				query_data.clone(),
-			));
-			assert_noop!(Tellor::tally_votes(1), Error::InvalidDispute); // Cannot tally a dispute that does not exist
-
-<<<<<<< HEAD
-			Balances::make_free_balance_be(&reporter, token(1_000));
-			assert_ok!(Tellor::begin_dispute(
-				RuntimeOrigin::signed(reporter),
-				query_id,
-				Timestamp::get()
-			));
-=======
-			assert_ok!(Tellor::begin_dispute(RuntimeOrigin::signed(reporter), query_id, now()));
->>>>>>> b3194f8c
-			assert_ok!(Tellor::vote(RuntimeOrigin::signed(reporter), 1, Some(false)));
-			assert_noop!(Tellor::tally_votes(1), Error::VotingPeriodActive); // Time for voting has not elapsed
-		});
-
-		with_block_after(86_400, || {
-			assert_ok!(Tellor::tally_votes(1));
-			assert_noop!(Tellor::tally_votes(1), Error::VoteAlreadyTallied); // cannot re-tally a dispute
-
-			let vote_info = Tellor::get_vote_info(1).unwrap();
-			assert_eq!(vote_info.tally_date, now(), "Tally date should be correct");
-		});
-	});
+    let query_data: QueryDataOf<Test> = spot_price("dot", "usd").try_into().unwrap();
+    let query_id = keccak_256(query_data.as_ref()).into();
+    let reporter = 1;
+    let mut ext = new_test_ext();
+
+    // Prerequisites
+    ext.execute_with(|| with_block(|| register_parachain(STAKE_AMOUNT)));
+
+    // Based on https://github.com/tellor-io/governance/blob/0dcc2ad501b1e51383a99a22c60eeb8c36d61bc3/test/functionTests.js#L143
+    ext.execute_with(|| {
+        with_block(|| {
+            // 1) dispute could not have been tallied,
+            // 2) dispute does not exist,
+            // 3) cannot tally before the voting time has ended
+            assert_ok!(Tellor::report_stake_deposited(
+				Origin::Staking.into(),
+				reporter,
+				STAKE_AMOUNT.into(),
+				Address::random()
+			));
+            assert_ok!(Tellor::submit_value(
+				RuntimeOrigin::signed(reporter),
+				query_id,
+				uint_value(100),
+				0,
+				query_data.clone(),
+			));
+            assert_noop!(Tellor::tally_votes(1), Error::InvalidDispute); // Cannot tally a dispute that does not exist
+
+            Balances::make_free_balance_be(&reporter, token(1_000));
+            assert_ok!(Tellor::begin_dispute(RuntimeOrigin::signed(reporter), query_id, now()));
+            assert_ok!(Tellor::vote(RuntimeOrigin::signed(reporter), 1, Some(false)));
+            assert_noop!(Tellor::tally_votes(1), Error::VotingPeriodActive); // Time for voting has not elapsed
+        });
+
+        with_block_after(86_400, || {
+            assert_ok!(Tellor::tally_votes(1));
+            assert_noop!(Tellor::tally_votes(1), Error::VoteAlreadyTallied); // cannot re-tally a dispute
+
+            let vote_info = Tellor::get_vote_info(1).unwrap();
+            assert_eq!(vote_info.tally_date, now(), "Tally date should be correct");
+        });
+    });
 }
 
 #[test]
 fn vote() {
-	let query_data: QueryDataOf<Test> = spot_price("dot", "usd").try_into().unwrap();
-	let query_id = keccak_256(query_data.as_ref()).into();
-	let reporter_1 = 1;
-	let reporter_2 = 2;
-	let mut ext = new_test_ext();
-
-	// Prerequisites
-	ext.execute_with(|| with_block(|| register_parachain(STAKE_AMOUNT)));
-
-	// Based on https://github.com/tellor-io/governance/blob/0dcc2ad501b1e51383a99a22c60eeb8c36d61bc3/test/functionTests.js#L170
-	ext.execute_with(|| {
-		with_block(|| {
-			// 1 dispute must exist
-			// 2) cannot have been tallied
-			// 3) sender has already voted
-			assert_ok!(Tellor::report_stake_deposited(
+    let query_data: QueryDataOf<Test> = spot_price("dot", "usd").try_into().unwrap();
+    let query_id = keccak_256(query_data.as_ref()).into();
+    let reporter_1 = 1;
+    let reporter_2 = 2;
+    let mut ext = new_test_ext();
+
+    // Prerequisites
+    ext.execute_with(|| with_block(|| register_parachain(STAKE_AMOUNT)));
+
+    // Based on https://github.com/tellor-io/governance/blob/0dcc2ad501b1e51383a99a22c60eeb8c36d61bc3/test/functionTests.js#L170
+    ext.execute_with(|| {
+        with_block(|| {
+            // 1 dispute must exist
+            // 2) cannot have been tallied
+            // 3) sender has already voted
+            assert_ok!(Tellor::report_stake_deposited(
 				Origin::Staking.into(),
 				reporter_2,
 				STAKE_AMOUNT.into(),
 				Address::random()
 			));
-			assert_ok!(Tellor::submit_value(
+            assert_ok!(Tellor::submit_value(
 				RuntimeOrigin::signed(reporter_2),
 				query_id,
 				uint_value(100),
 				0,
 				query_data.clone(),
 			));
-<<<<<<< HEAD
-			Balances::make_free_balance_be(&reporter_2, token(1_000));
-			assert_ok!(Tellor::begin_dispute(
-				RuntimeOrigin::signed(reporter_2),
-				query_id,
-				Timestamp::get()
-			));
-=======
-			assert_ok!(Tellor::begin_dispute(RuntimeOrigin::signed(reporter_2), query_id, now()));
->>>>>>> b3194f8c
-			assert_noop!(
+            Balances::make_free_balance_be(&reporter_2, token(1_000));
+            assert_ok!(Tellor::begin_dispute(RuntimeOrigin::signed(reporter_2), query_id, now()));
+            assert_noop!(
 				Tellor::vote(RuntimeOrigin::signed(reporter_2), 2, Some(false)),
 				Error::InvalidVote
 			); // Can't vote on dispute does not exist
 
-			assert_ok!(Tellor::vote(RuntimeOrigin::signed(reporter_1), 1, Some(true)));
-			assert_ok!(Tellor::vote(RuntimeOrigin::signed(reporter_2), 1, Some(false)));
-			assert_noop!(
+            assert_ok!(Tellor::vote(RuntimeOrigin::signed(reporter_1), 1, Some(true)));
+            assert_ok!(Tellor::vote(RuntimeOrigin::signed(reporter_2), 1, Some(false)));
+            assert_noop!(
 				Tellor::vote(RuntimeOrigin::signed(reporter_2), 1, Some(true)),
 				Error::AlreadyVoted
 			); // Sender has already voted
-		});
-
-		with_block_after(86_400 * 2, || {
-			assert_ok!(Tellor::tally_votes(1));
-			assert_noop!(
+        });
+
+        with_block_after(86_400 * 2, || {
+            assert_ok!(Tellor::tally_votes(1));
+            assert_noop!(
 				Tellor::vote(RuntimeOrigin::signed(reporter_2), 1, Some(true)),
 				Error::VoteAlreadyTallied
 			); // Vote has already been tallied
 
-			let vote_info = Tellor::get_vote_info(1).unwrap();
-			assert_eq!(
-				vote_info.users,
-				Tally::<AmountOf<Test>>::default(),
-				"users tally should be correct"
-			);
-			assert_eq!(
-				vote_info.reporters.does_support, 0,
-				"reporters does_support tally should be correct"
-			);
-			assert_eq!(vote_info.reporters.against, 1, "reporters against tally should be correct");
-			assert_eq!(
-				vote_info.reporters.invalid_query, 0,
-				"reporters invalid tally should be correct"
-			);
-
-			assert!(Tellor::did_vote(1, reporter_2), "voter's voted status should be correct");
-			assert!(Tellor::did_vote(1, reporter_1), "voter's voted status should be correct");
-			assert!(!Tellor::did_vote(1, 3), "voter's voted status should be correct");
-
-			assert_eq!(
-				Tellor::get_vote_tally_by_address(reporter_2),
-				1,
-				"vote tally by address should be correct"
-			);
-			assert_eq!(
-				Tellor::get_vote_tally_by_address(reporter_1),
-				1,
-				"vote tally by address should be correct"
-			);
-		})
-	});
+            let vote_info = Tellor::get_vote_info(1).unwrap();
+            assert_eq!(
+                vote_info.users,
+                Tally::<AmountOf<Test>>::default(),
+                "users tally should be correct"
+            );
+            assert_eq!(
+                vote_info.reporters.does_support, 0,
+                "reporters does_support tally should be correct"
+            );
+            assert_eq!(vote_info.reporters.against, 1, "reporters against tally should be correct");
+            assert_eq!(
+                vote_info.reporters.invalid_query, 0,
+                "reporters invalid tally should be correct"
+            );
+
+            assert!(Tellor::did_vote(1, reporter_2), "voter's voted status should be correct");
+            assert!(Tellor::did_vote(1, reporter_1), "voter's voted status should be correct");
+            assert!(!Tellor::did_vote(1, 3), "voter's voted status should be correct");
+
+            assert_eq!(
+                Tellor::get_vote_tally_by_address(reporter_2),
+                1,
+                "vote tally by address should be correct"
+            );
+            assert_eq!(
+                Tellor::get_vote_tally_by_address(reporter_1),
+                1,
+                "vote tally by address should be correct"
+            );
+        })
+    });
 }
 
 #[test]
 #[ignore]
 fn vote_on_multiple_disputes() {
-	todo!()
+    todo!()
 }
 
 #[test]
 fn did_vote() {
-	let query_data: QueryDataOf<Test> = spot_price("dot", "usd").try_into().unwrap();
-	let query_id = keccak_256(query_data.as_ref()).into();
-	let reporter = 1;
-	let mut ext = new_test_ext();
-
-	// Prerequisites
-	ext.execute_with(|| with_block(|| register_parachain(STAKE_AMOUNT)));
-
-	// Based on https://github.com/tellor-io/governance/blob/0dcc2ad501b1e51383a99a22c60eeb8c36d61bc3/test/functionTests.js#L248
-	ext.execute_with(|| {
-		with_block(|| {
-			assert_ok!(Tellor::report_stake_deposited(
-				Origin::Staking.into(),
-				reporter,
-				STAKE_AMOUNT.into(),
-				Address::random()
-			));
-			assert_ok!(Tellor::submit_value(
-				RuntimeOrigin::signed(reporter),
-				query_id,
-				uint_value(100),
-				0,
-				query_data.clone(),
-			));
-<<<<<<< HEAD
-			Balances::make_free_balance_be(&reporter, token(1_000));
-			assert_ok!(Tellor::begin_dispute(
-				RuntimeOrigin::signed(reporter),
-				query_id,
-				Timestamp::get()
-			));
-=======
-			assert_ok!(Tellor::begin_dispute(RuntimeOrigin::signed(reporter), query_id, now()));
->>>>>>> b3194f8c
-			assert!(!Tellor::did_vote(1, reporter), "voter's voted status should be correct");
-			assert_ok!(Tellor::vote(RuntimeOrigin::signed(reporter), 1, Some(true)));
-			assert!(Tellor::did_vote(1, reporter), "voter's voted status should be correct");
-		});
-	});
+    let query_data: QueryDataOf<Test> = spot_price("dot", "usd").try_into().unwrap();
+    let query_id = keccak_256(query_data.as_ref()).into();
+    let reporter = 1;
+    let mut ext = new_test_ext();
+
+    // Prerequisites
+    ext.execute_with(|| with_block(|| register_parachain(STAKE_AMOUNT)));
+
+    // Based on https://github.com/tellor-io/governance/blob/0dcc2ad501b1e51383a99a22c60eeb8c36d61bc3/test/functionTests.js#L248
+    ext.execute_with(|| {
+        with_block(|| {
+            assert_ok!(Tellor::report_stake_deposited(
+				Origin::Staking.into(),
+				reporter,
+				STAKE_AMOUNT.into(),
+				Address::random()
+			));
+            assert_ok!(Tellor::submit_value(
+				RuntimeOrigin::signed(reporter),
+				query_id,
+				uint_value(100),
+				0,
+				query_data.clone(),
+			));
+            Balances::make_free_balance_be(&reporter, token(1_000));
+            assert_ok!(Tellor::begin_dispute(RuntimeOrigin::signed(reporter), query_id, now()));
+            assert!(!Tellor::did_vote(1, reporter), "voter's voted status should be correct");
+            assert_ok!(Tellor::vote(RuntimeOrigin::signed(reporter), 1, Some(true)));
+            assert!(Tellor::did_vote(1, reporter), "voter's voted status should be correct");
+        });
+    });
 }
 
 #[test]
 fn get_dispute_info() {
-	let query_data: QueryDataOf<Test> = spot_price("dot", "usd").try_into().unwrap();
-	let query_id = keccak_256(query_data.as_ref()).into();
-	let reporter = 1;
-	let mut ext = new_test_ext();
-
-	// Prerequisites
-	ext.execute_with(|| with_block(|| register_parachain(STAKE_AMOUNT)));
-
-	// Based on https://github.com/tellor-io/governance/blob/0dcc2ad501b1e51383a99a22c60eeb8c36d61bc3/test/functionTests.js#L260
-	ext.execute_with(|| {
-		with_block(|| {
-			assert_ok!(Tellor::report_stake_deposited(
-				Origin::Staking.into(),
-				reporter,
-				STAKE_AMOUNT.into(),
-				Address::random()
-			));
-			assert_ok!(Tellor::submit_value(
-				RuntimeOrigin::signed(reporter),
-				query_id,
-				uint_value(100),
-				0,
-				query_data.clone(),
-			));
-<<<<<<< HEAD
-			Balances::make_free_balance_be(&reporter, token(1_000));
-			assert_ok!(Tellor::begin_dispute(
-				RuntimeOrigin::signed(reporter),
-				query_id,
-				Timestamp::get()
-			));
-=======
-			assert_ok!(Tellor::begin_dispute(RuntimeOrigin::signed(reporter), query_id, now()));
->>>>>>> b3194f8c
-			let dispute_info = Tellor::get_dispute_info(1).unwrap();
-			assert_eq!(dispute_info.0, query_id, "disputed query id should be correct");
-			assert_eq!(dispute_info.1, now(), "disputed timestamp should be correct");
-			assert_eq!(dispute_info.2, uint_value(100), "disputed value should be correct");
-			assert_eq!(dispute_info.3, reporter, "disputed reporter should be correct");
-		});
-	});
+    let query_data: QueryDataOf<Test> = spot_price("dot", "usd").try_into().unwrap();
+    let query_id = keccak_256(query_data.as_ref()).into();
+    let reporter = 1;
+    let mut ext = new_test_ext();
+
+    // Prerequisites
+    ext.execute_with(|| with_block(|| register_parachain(STAKE_AMOUNT)));
+
+    // Based on https://github.com/tellor-io/governance/blob/0dcc2ad501b1e51383a99a22c60eeb8c36d61bc3/test/functionTests.js#L260
+    ext.execute_with(|| {
+        with_block(|| {
+            assert_ok!(Tellor::report_stake_deposited(
+				Origin::Staking.into(),
+				reporter,
+				STAKE_AMOUNT.into(),
+				Address::random()
+			));
+            assert_ok!(Tellor::submit_value(
+				RuntimeOrigin::signed(reporter),
+				query_id,
+				uint_value(100),
+				0,
+				query_data.clone(),
+			));
+            Balances::make_free_balance_be(&reporter, token(1_000));
+            assert_ok!(Tellor::begin_dispute(RuntimeOrigin::signed(reporter), query_id, now()));
+            let dispute_info = Tellor::get_dispute_info(1).unwrap();
+            assert_eq!(dispute_info.0, query_id, "disputed query id should be correct");
+            assert_eq!(dispute_info.1, now(), "disputed timestamp should be correct");
+            assert_eq!(dispute_info.2, uint_value(100), "disputed value should be correct");
+            assert_eq!(dispute_info.3, reporter, "disputed reporter should be correct");
+        });
+    });
 }
 
 #[test]
 fn get_disputes_by_reporter() {
-	let query_data: QueryDataOf<Test> = spot_price("dot", "usd").try_into().unwrap();
-	let query_id = keccak_256(query_data.as_ref()).into();
-	let reporter = 1;
-	let dispute_initiator = 2;
-	let mut ext = new_test_ext();
-
-	// Prerequisites
-	ext.execute_with(|| {
-		with_block(|| {
-			register_parachain(STAKE_AMOUNT);
-			deposit_stake(dispute_initiator, STAKE_AMOUNT, Address::random())
-		})
-	});
-
-	ext.execute_with(|| {
-		with_block(|| {
-			assert_ok!(Tellor::report_stake_deposited(
-				Origin::Staking.into(),
-				reporter,
-				STAKE_AMOUNT.into(),
-				Address::random()
-			));
-			assert_ok!(Tellor::submit_value(
-				RuntimeOrigin::signed(reporter),
-				query_id,
-				uint_value(100),
-				0,
-				query_data.clone(),
-			));
-			assert_eq!(Tellor::get_disputes_by_reporter(reporter), Vec::<u32>::new());
-			Balances::make_free_balance_be(&dispute_initiator, token(1_000));
-			assert_ok!(Tellor::begin_dispute(
+    let query_data: QueryDataOf<Test> = spot_price("dot", "usd").try_into().unwrap();
+    let query_id = keccak_256(query_data.as_ref()).into();
+    let reporter = 1;
+    let dispute_initiator = 2;
+    let mut ext = new_test_ext();
+
+    // Prerequisites
+    ext.execute_with(|| {
+        with_block(|| {
+            register_parachain(STAKE_AMOUNT);
+            deposit_stake(dispute_initiator, STAKE_AMOUNT, Address::random())
+        })
+    });
+
+    ext.execute_with(|| {
+        with_block(|| {
+            assert_ok!(Tellor::report_stake_deposited(
+				Origin::Staking.into(),
+				reporter,
+				STAKE_AMOUNT.into(),
+				Address::random()
+			));
+            assert_ok!(Tellor::submit_value(
+				RuntimeOrigin::signed(reporter),
+				query_id,
+				uint_value(100),
+				0,
+				query_data.clone(),
+			));
+            assert_eq!(Tellor::get_disputes_by_reporter(reporter), Vec::<u32>::new());
+            Balances::make_free_balance_be(&dispute_initiator, token(1_000));
+            assert_ok!(Tellor::begin_dispute(
 				RuntimeOrigin::signed(dispute_initiator),
 				query_id,
 				now()
 			));
-			now()
-		});
-
-		with_block_after(REPORTING_LOCK, || {
-			assert_ok!(Tellor::submit_value(
-				RuntimeOrigin::signed(reporter),
-				query_id,
-				uint_value(100),
-				0,
-				query_data.clone(),
-			));
-
-			assert_eq!(Tellor::get_disputes_by_reporter(reporter), vec![1]);
-			assert_ok!(Tellor::begin_dispute(
+            now()
+        });
+
+        with_block_after(REPORTING_LOCK, || {
+            assert_ok!(Tellor::submit_value(
+				RuntimeOrigin::signed(reporter),
+				query_id,
+				uint_value(100),
+				0,
+				query_data.clone(),
+			));
+
+            assert_eq!(Tellor::get_disputes_by_reporter(reporter), vec![1]);
+            assert_ok!(Tellor::begin_dispute(
 				RuntimeOrigin::signed(dispute_initiator),
 				query_id,
 				now()
 			));
-			assert_eq!(Tellor::get_disputes_by_reporter(reporter), vec![2, 1]);
-		});
-
-		// Tally votes after vote duration
-		with_block_after(86_400, || {
-			assert_ok!(Tellor::tally_votes(1));
-		});
-		// Execute vote after tally dispute period
-		with_block_after(86_400, || {
-			assert_ok!(Tellor::execute_vote(1, VoteResult::Passed));
-		});
-
-		assert_eq!(Tellor::get_disputes_by_reporter(reporter), vec![2, 1]);
-	});
+            assert_eq!(Tellor::get_disputes_by_reporter(reporter), vec![2, 1]);
+        });
+
+        // Tally votes after vote duration
+        with_block_after(86_400, || {
+            assert_ok!(Tellor::tally_votes(1));
+        });
+        // Execute vote after tally dispute period
+        with_block_after(86_400, || {
+            assert_ok!(Tellor::execute_vote(1, VoteResult::Passed));
+        });
+
+        assert_eq!(Tellor::get_disputes_by_reporter(reporter), vec![2, 1]);
+    });
 }
 
 #[test]
 fn get_open_disputes_on_id() {
-	let query_data: QueryDataOf<Test> = spot_price("dot", "usd").try_into().unwrap();
-	let query_id = keccak_256(query_data.as_ref()).into();
-	let reporter = 1;
-	let another_reporter = 2;
-	let mut ext = new_test_ext();
-
-	// Prerequisites
-	ext.execute_with(|| with_block(|| register_parachain(STAKE_AMOUNT)));
-
-	// Based on https://github.com/tellor-io/governance/blob/0dcc2ad501b1e51383a99a22c60eeb8c36d61bc3/test/functionTests.js#L274
-	ext.execute_with(|| {
-		let timestamp = with_block(|| {
-			assert_ok!(Tellor::report_stake_deposited(
-				Origin::Staking.into(),
-				reporter,
-				STAKE_AMOUNT.into(),
-				Address::random()
-			));
-			assert_ok!(Tellor::submit_value(
-				RuntimeOrigin::signed(reporter),
-				query_id,
-				uint_value(100),
-				0,
-				query_data.clone(),
-			));
-			now()
-		});
-		with_block(|| {
-			assert_ok!(Tellor::report_stake_deposited(
+    let query_data: QueryDataOf<Test> = spot_price("dot", "usd").try_into().unwrap();
+    let query_id = keccak_256(query_data.as_ref()).into();
+    let reporter = 1;
+    let another_reporter = 2;
+    let mut ext = new_test_ext();
+
+    // Prerequisites
+    ext.execute_with(|| with_block(|| register_parachain(STAKE_AMOUNT)));
+
+    // Based on https://github.com/tellor-io/governance/blob/0dcc2ad501b1e51383a99a22c60eeb8c36d61bc3/test/functionTests.js#L274
+    ext.execute_with(|| {
+        let timestamp = with_block(|| {
+            assert_ok!(Tellor::report_stake_deposited(
+				Origin::Staking.into(),
+				reporter,
+				STAKE_AMOUNT.into(),
+				Address::random()
+			));
+            assert_ok!(Tellor::submit_value(
+				RuntimeOrigin::signed(reporter),
+				query_id,
+				uint_value(100),
+				0,
+				query_data.clone(),
+			));
+            now()
+        });
+        with_block(|| {
+            assert_ok!(Tellor::report_stake_deposited(
 				Origin::Staking.into(),
 				another_reporter,
 				STAKE_AMOUNT.into(),
 				Address::random()
 			));
-			assert_ok!(Tellor::submit_value(
+            assert_ok!(Tellor::submit_value(
 				RuntimeOrigin::signed(another_reporter),
 				query_id,
 				uint_value(100),
@@ -682,369 +652,328 @@
 				query_data.clone(),
 			));
 
-			assert_eq!(Tellor::get_open_disputes_on_id(query_id), 0);
-			Balances::make_free_balance_be(&reporter, token(1_000));
-			assert_ok!(Tellor::begin_dispute(RuntimeOrigin::signed(reporter), query_id, timestamp));
-			assert_eq!(Tellor::get_open_disputes_on_id(query_id), 1);
-			assert_ok!(Tellor::begin_dispute(RuntimeOrigin::signed(reporter), query_id, now()));
-			assert_eq!(Tellor::get_open_disputes_on_id(query_id), 2);
-		});
-
-		// Tally votes after vote duration
-		with_block_after(86_400 * 2, || {
-			assert_ok!(Tellor::tally_votes(1));
-		});
-		// Execute vote after tally dispute period
-		with_block_after(86_400, || {
-			assert_ok!(Tellor::execute_vote(1, VoteResult::Passed));
-		});
-
-		assert_eq!(Tellor::get_open_disputes_on_id(query_id), 1);
-	});
+            assert_eq!(Tellor::get_open_disputes_on_id(query_id), 0);
+            Balances::make_free_balance_be(&reporter, token(1_000));
+            assert_ok!(Tellor::begin_dispute(RuntimeOrigin::signed(reporter), query_id, timestamp));
+            assert_eq!(Tellor::get_open_disputes_on_id(query_id), 1);
+            assert_ok!(Tellor::begin_dispute(RuntimeOrigin::signed(reporter), query_id, now()));
+            assert_eq!(Tellor::get_open_disputes_on_id(query_id), 2);
+        });
+
+        // Tally votes after vote duration
+        with_block_after(86_400 * 2, || {
+            assert_ok!(Tellor::tally_votes(1));
+        });
+        // Execute vote after tally dispute period
+        with_block_after(86_400, || {
+            assert_ok!(Tellor::execute_vote(1, VoteResult::Passed));
+        });
+
+        assert_eq!(Tellor::get_open_disputes_on_id(query_id), 1);
+    });
 }
 
 #[test]
 fn get_vote_count() {
-	let query_data: QueryDataOf<Test> = spot_price("dot", "usd").try_into().unwrap();
-	let query_id = keccak_256(query_data.as_ref()).into();
-	let reporter = 1;
-	let mut ext = new_test_ext();
-
-	// Prerequisites
-	ext.execute_with(|| with_block(|| register_parachain(STAKE_AMOUNT)));
-
-	// Based on https://github.com/tellor-io/governance/blob/0dcc2ad501b1e51383a99a22c60eeb8c36d61bc3/test/functionTests.js#L298
-	ext.execute_with(|| {
-		with_block(|| {
-			assert_eq!(Tellor::get_vote_count(), 0, "vote count should start at 0");
-			assert_ok!(Tellor::report_stake_deposited(
-				Origin::Staking.into(),
-				reporter,
-				STAKE_AMOUNT.into(),
-				Address::random()
-			));
-			assert_ok!(Tellor::submit_value(
-				RuntimeOrigin::signed(reporter),
-				query_id,
-				uint_value(100),
-				0,
-				query_data.clone(),
-			));
-<<<<<<< HEAD
-			Balances::make_free_balance_be(&reporter, token(1_000));
-			assert_ok!(Tellor::begin_dispute(
-				RuntimeOrigin::signed(reporter),
-				query_id,
-				Timestamp::get()
-			));
-=======
-			assert_ok!(Tellor::begin_dispute(RuntimeOrigin::signed(reporter), query_id, now()));
->>>>>>> b3194f8c
-			assert_eq!(Tellor::get_vote_count(), 1, "vote count should increment correctly");
-		});
-
-		// Tally votes after vote duration
-		with_block_after(86_400 * 2, || {
-			assert_ok!(Tellor::tally_votes(1));
-		});
-		// Execute vote after tally dispute period
-		with_block_after(86_400, || {
-			assert_ok!(Tellor::execute_vote(1, VoteResult::Passed));
-			assert_eq!(
-				Tellor::get_vote_count(),
-				1,
-				"vote count should not change after vote execution"
-			);
-			assert_ok!(Tellor::submit_value(
-				RuntimeOrigin::signed(reporter),
-				query_id,
-				uint_value(100),
-				0,
-				query_data.clone(),
-			));
-			assert_ok!(Tellor::begin_dispute(RuntimeOrigin::signed(reporter), query_id, now()));
-			assert_eq!(Tellor::get_vote_count(), 2, "vote count should increment correctly");
-		})
-	});
+    let query_data: QueryDataOf<Test> = spot_price("dot", "usd").try_into().unwrap();
+    let query_id = keccak_256(query_data.as_ref()).into();
+    let reporter = 1;
+    let mut ext = new_test_ext();
+
+    // Prerequisites
+    ext.execute_with(|| with_block(|| register_parachain(STAKE_AMOUNT)));
+
+    // Based on https://github.com/tellor-io/governance/blob/0dcc2ad501b1e51383a99a22c60eeb8c36d61bc3/test/functionTests.js#L298
+    ext.execute_with(|| {
+        with_block(|| {
+            assert_eq!(Tellor::get_vote_count(), 0, "vote count should start at 0");
+            assert_ok!(Tellor::report_stake_deposited(
+				Origin::Staking.into(),
+				reporter,
+				STAKE_AMOUNT.into(),
+				Address::random()
+			));
+            assert_ok!(Tellor::submit_value(
+				RuntimeOrigin::signed(reporter),
+				query_id,
+				uint_value(100),
+				0,
+				query_data.clone(),
+			));
+            Balances::make_free_balance_be(&reporter, token(1_000));
+            assert_ok!(Tellor::begin_dispute(RuntimeOrigin::signed(reporter), query_id, now()));
+            assert_eq!(Tellor::get_vote_count(), 1, "vote count should increment correctly");
+        });
+
+        // Tally votes after vote duration
+        with_block_after(86_400 * 2, || {
+            assert_ok!(Tellor::tally_votes(1));
+        });
+        // Execute vote after tally dispute period
+        with_block_after(86_400, || {
+            assert_ok!(Tellor::execute_vote(1, VoteResult::Passed));
+            assert_eq!(
+                Tellor::get_vote_count(),
+                1,
+                "vote count should not change after vote execution"
+            );
+            assert_ok!(Tellor::submit_value(
+				RuntimeOrigin::signed(reporter),
+				query_id,
+				uint_value(100),
+				0,
+				query_data.clone(),
+			));
+            assert_ok!(Tellor::begin_dispute(RuntimeOrigin::signed(reporter), query_id, now()));
+            assert_eq!(Tellor::get_vote_count(), 2, "vote count should increment correctly");
+        })
+    });
 }
 
 #[test]
 fn get_vote_info() {
-	let query_data: QueryDataOf<Test> = spot_price("dot", "usd").try_into().unwrap();
-	let query_id = keccak_256(query_data.as_ref()).into();
-	let reporter = 1;
-	let mut ext = new_test_ext();
-
-	// Prerequisites
-	ext.execute_with(|| with_block(|| register_parachain(STAKE_AMOUNT)));
-
-	// Based on https://github.com/tellor-io/governance/blob/0dcc2ad501b1e51383a99a22c60eeb8c36d61bc3/test/functionTests.js#L322
-	ext.execute_with(|| {
-		let (disputed_time, disputed_block) = with_block(|| {
-			assert_ok!(Tellor::report_stake_deposited(
-				Origin::Staking.into(),
-				reporter,
-				STAKE_AMOUNT.into(),
-				Address::random()
-			));
-			assert_ok!(Tellor::submit_value(
-				RuntimeOrigin::signed(reporter),
-				query_id,
-				uint_value(100),
-				0,
-				query_data.clone(),
-			));
-<<<<<<< HEAD
-			Balances::make_free_balance_be(&reporter, token(1_000));
-			assert_ok!(Tellor::begin_dispute(
-				RuntimeOrigin::signed(reporter),
-				query_id,
-				Timestamp::get()
-			));
-=======
-			assert_ok!(Tellor::begin_dispute(RuntimeOrigin::signed(reporter), query_id, now()));
->>>>>>> b3194f8c
-			assert_ok!(Tellor::vote(RuntimeOrigin::signed(reporter), 1, Some(true)));
-			(now(), System::block_number())
-		});
-
-		// Tally votes after vote duration
-		let tallied = with_block_after(86_400 * 7, || {
-			assert_ok!(Tellor::tally_votes(1));
-			now()
-		});
-		// Execute vote after tally dispute period
-		with_block_after(86_400, || {
-			assert_ok!(Tellor::execute_vote(1, VoteResult::Passed));
-			let vote = Tellor::get_vote_info(1).unwrap();
-			let parachain_id: u32 = ParachainId::get();
-			assert_eq!(
-				vote.identifier,
-				keccak_256(&ethabi::encode(&vec![
-					Token::Uint(parachain_id.into()),
-					Token::FixedBytes(query_id.0.to_vec()),
-					Token::Uint(disputed_time.into())
-				]))
-				.into(),
-				"vote identifier should be correct"
-			);
-			assert_eq!(vote.vote_round, 1, "vote round should be correct");
-			assert_eq!(vote.start_date, disputed_time, "vote start date should be correct");
-			assert_eq!(vote.block_number, disputed_block, "vote block number should be correct");
-			assert_eq!(vote.fee, token(10), "vote fee should be correct");
-			assert_eq!(vote.tally_date, tallied, "vote tally date should be correct");
-			assert_eq!(
-				vote.users,
-				Tally::<AmountOf<Test>>::default(),
-				"vote users should be correct"
-			);
-			assert_eq!(
-				vote.reporters,
-				Tally::<u128> { does_support: 1, against: 0, invalid_query: 0 },
-				"vote reporters should be correct"
-			);
-			assert_eq!(vote.executed, true, "vote executed should be correct");
-			assert_eq!(vote.result, Some(VoteResult::Passed), "vote result should be Passed");
-			assert_eq!(vote.initiator, reporter, "vote initiator should be correct");
-			let voted: BoundedVotes = bounded_btree_map!(reporter => true);
-			assert_eq!(vote.voted, voted, "vote account vote status should be correct");
-		})
-	});
+    let query_data: QueryDataOf<Test> = spot_price("dot", "usd").try_into().unwrap();
+    let query_id = keccak_256(query_data.as_ref()).into();
+    let reporter = 1;
+    let mut ext = new_test_ext();
+
+    // Prerequisites
+    ext.execute_with(|| with_block(|| register_parachain(STAKE_AMOUNT)));
+
+    // Based on https://github.com/tellor-io/governance/blob/0dcc2ad501b1e51383a99a22c60eeb8c36d61bc3/test/functionTests.js#L322
+    ext.execute_with(|| {
+        let (disputed_time, disputed_block) = with_block(|| {
+            assert_ok!(Tellor::report_stake_deposited(
+				Origin::Staking.into(),
+				reporter,
+				STAKE_AMOUNT.into(),
+				Address::random()
+			));
+            assert_ok!(Tellor::submit_value(
+				RuntimeOrigin::signed(reporter),
+				query_id,
+				uint_value(100),
+				0,
+				query_data.clone(),
+			));
+            Balances::make_free_balance_be(&reporter, token(1_000));
+            assert_ok!(Tellor::begin_dispute(RuntimeOrigin::signed(reporter), query_id, now()));
+            assert_ok!(Tellor::vote(RuntimeOrigin::signed(reporter), 1, Some(true)));
+            (now(), System::block_number())
+        });
+
+        // Tally votes after vote duration
+        let tallied = with_block_after(86_400 * 7, || {
+            assert_ok!(Tellor::tally_votes(1));
+            now()
+        });
+        // Execute vote after tally dispute period
+        with_block_after(86_400, || {
+            assert_ok!(Tellor::execute_vote(1, VoteResult::Passed));
+            let vote = Tellor::get_vote_info(1).unwrap();
+            let parachain_id: u32 = ParachainId::get();
+            assert_eq!(
+                vote.identifier,
+                keccak_256(&ethabi::encode(&vec![
+                    Token::Uint(parachain_id.into()),
+                    Token::FixedBytes(query_id.0.to_vec()),
+                    Token::Uint(disputed_time.into()),
+                ]))
+                    .into(),
+                "vote identifier should be correct"
+            );
+            assert_eq!(vote.vote_round, 1, "vote round should be correct");
+            assert_eq!(vote.start_date, disputed_time, "vote start date should be correct");
+            assert_eq!(vote.block_number, disputed_block, "vote block number should be correct");
+            assert_eq!(vote.fee, token(10), "vote fee should be correct");
+            assert_eq!(vote.tally_date, tallied, "vote tally date should be correct");
+            assert_eq!(
+                vote.users,
+                Tally::<AmountOf<Test>>::default(),
+                "vote users should be correct"
+            );
+            assert_eq!(
+                vote.reporters,
+                Tally::<u128> { does_support: 1, against: 0, invalid_query: 0 },
+                "vote reporters should be correct"
+            );
+            assert_eq!(vote.executed, true, "vote executed should be correct");
+            assert_eq!(vote.result, Some(VoteResult::Passed), "vote result should be Passed");
+            assert_eq!(vote.initiator, reporter, "vote initiator should be correct");
+            let voted: BoundedVotes = bounded_btree_map!(reporter => true);
+            assert_eq!(vote.voted, voted, "vote account vote status should be correct");
+        })
+    });
 }
 
 #[test]
 fn get_vote_rounds() {
-	let query_data: QueryDataOf<Test> = spot_price("dot", "usd").try_into().unwrap();
-	let query_id = keccak_256(query_data.as_ref()).into();
-	let reporter = 1;
-	let mut ext = new_test_ext();
-
-	// Prerequisites
-	ext.execute_with(|| with_block(|| register_parachain(STAKE_AMOUNT)));
-
-	// Based on https://github.com/tellor-io/governance/blob/0dcc2ad501b1e51383a99a22c60eeb8c36d61bc3/test/functionTests.js#L361
-	ext.execute_with(|| {
-		let (timestamp, identifier) = with_block(|| {
-			assert_ok!(Tellor::report_stake_deposited(
-				Origin::Staking.into(),
-				reporter,
-				STAKE_AMOUNT.into(),
-				Address::random()
-			));
-			assert_ok!(Tellor::submit_value(
-				RuntimeOrigin::signed(reporter),
-				query_id,
-				uint_value(100),
-				0,
-				query_data.clone(),
-			));
-<<<<<<< HEAD
-			Balances::make_free_balance_be(&reporter, token(1_000));
-			assert_ok!(Tellor::begin_dispute(
-				RuntimeOrigin::signed(reporter),
-				query_id,
-				Timestamp::get()
-			));
-=======
-			assert_ok!(Tellor::begin_dispute(RuntimeOrigin::signed(reporter), query_id, now()));
->>>>>>> b3194f8c
-			let parachain_id: u32 = ParachainId::get();
-			let identifier = keccak_256(&ethabi::encode(&vec![
-				Token::Uint(parachain_id.into()),
-				Token::FixedBytes(query_id.0.to_vec()),
-				Token::Uint(now().into()),
-			]))
-			.into();
-			assert_eq!(Tellor::get_vote_rounds(identifier), vec![1]);
-			(now(), identifier)
-		});
-
-		with_block_after(86_400 * 2, || {
-			assert_ok!(Tellor::tally_votes(1));
-			assert_ok!(Tellor::begin_dispute(RuntimeOrigin::signed(reporter), query_id, timestamp));
-			assert_eq!(Tellor::get_vote_rounds(identifier), vec![1, 2]);
-		});
-	});
+    let query_data: QueryDataOf<Test> = spot_price("dot", "usd").try_into().unwrap();
+    let query_id = keccak_256(query_data.as_ref()).into();
+    let reporter = 1;
+    let mut ext = new_test_ext();
+
+    // Prerequisites
+    ext.execute_with(|| with_block(|| register_parachain(STAKE_AMOUNT)));
+
+    // Based on https://github.com/tellor-io/governance/blob/0dcc2ad501b1e51383a99a22c60eeb8c36d61bc3/test/functionTests.js#L361
+    ext.execute_with(|| {
+        let (timestamp, identifier) = with_block(|| {
+            assert_ok!(Tellor::report_stake_deposited(
+				Origin::Staking.into(),
+				reporter,
+				STAKE_AMOUNT.into(),
+				Address::random()
+			));
+            assert_ok!(Tellor::submit_value(
+				RuntimeOrigin::signed(reporter),
+				query_id,
+				uint_value(100),
+				0,
+				query_data.clone(),
+			));
+            Balances::make_free_balance_be(&reporter, token(1_000));
+            assert_ok!(Tellor::begin_dispute(RuntimeOrigin::signed(reporter), query_id, now()));
+            let parachain_id: u32 = ParachainId::get();
+            let identifier = keccak_256(&ethabi::encode(&vec![
+                Token::Uint(parachain_id.into()),
+                Token::FixedBytes(query_id.0.to_vec()),
+                Token::Uint(now().into()),
+            ]))
+                .into();
+            assert_eq!(Tellor::get_vote_rounds(identifier), vec![1]);
+            (now(), identifier)
+        });
+
+        with_block_after(86_400 * 2, || {
+            assert_ok!(Tellor::tally_votes(1));
+            assert_ok!(Tellor::begin_dispute(RuntimeOrigin::signed(reporter), query_id, timestamp));
+            assert_eq!(Tellor::get_vote_rounds(identifier), vec![1, 2]);
+        });
+    });
 }
 
 #[test]
 fn get_vote_tally_by_address() {
-	let query_data: QueryDataOf<Test> = spot_price("dot", "usd").try_into().unwrap();
-	let query_id = keccak_256(query_data.as_ref()).into();
-	let reporter = 1;
-	let another_reporter = 2;
-	let mut ext = new_test_ext();
-
-	// Prerequisites
-	ext.execute_with(|| with_block(|| register_parachain(STAKE_AMOUNT)));
-
-	// Based on https://github.com/tellor-io/governance/blob/0dcc2ad501b1e51383a99a22c60eeb8c36d61bc3/test/functionTests.js#L383
-	ext.execute_with(|| {
-		with_block(|| {
-			assert_ok!(Tellor::report_stake_deposited(
-				Origin::Staking.into(),
-				reporter,
-				STAKE_AMOUNT.into(),
-				Address::random()
-			));
-			assert_ok!(Tellor::submit_value(
-				RuntimeOrigin::signed(reporter),
-				query_id,
-				uint_value(100),
-				0,
-				query_data.clone(),
-			));
-<<<<<<< HEAD
-			Balances::make_free_balance_be(&reporter, token(1_000));
-			assert_ok!(Tellor::begin_dispute(
-				RuntimeOrigin::signed(reporter),
-				query_id,
-				Timestamp::get()
-			));
-=======
-			assert_ok!(Tellor::begin_dispute(RuntimeOrigin::signed(reporter), query_id, now()));
->>>>>>> b3194f8c
-		});
-
-		with_block(|| {
-			assert_ok!(Tellor::report_stake_deposited(
+    let query_data: QueryDataOf<Test> = spot_price("dot", "usd").try_into().unwrap();
+    let query_id = keccak_256(query_data.as_ref()).into();
+    let reporter = 1;
+    let another_reporter = 2;
+    let mut ext = new_test_ext();
+
+    // Prerequisites
+    ext.execute_with(|| with_block(|| register_parachain(STAKE_AMOUNT)));
+
+    // Based on https://github.com/tellor-io/governance/blob/0dcc2ad501b1e51383a99a22c60eeb8c36d61bc3/test/functionTests.js#L383
+    ext.execute_with(|| {
+        with_block(|| {
+            assert_ok!(Tellor::report_stake_deposited(
+				Origin::Staking.into(),
+				reporter,
+				STAKE_AMOUNT.into(),
+				Address::random()
+			));
+            assert_ok!(Tellor::submit_value(
+				RuntimeOrigin::signed(reporter),
+				query_id,
+				uint_value(100),
+				0,
+				query_data.clone(),
+			));
+            Balances::make_free_balance_be(&reporter, token(1_000));
+            assert_ok!(Tellor::begin_dispute(RuntimeOrigin::signed(reporter), query_id, now()));
+        });
+
+        with_block(|| {
+            assert_ok!(Tellor::report_stake_deposited(
 				Origin::Staking.into(),
 				another_reporter,
 				STAKE_AMOUNT.into(),
 				Address::random()
 			));
-			assert_ok!(Tellor::submit_value(
+            assert_ok!(Tellor::submit_value(
 				RuntimeOrigin::signed(another_reporter),
 				query_id,
 				uint_value(100),
 				0,
 				query_data.clone(),
 			));
-			assert_ok!(Tellor::begin_dispute(RuntimeOrigin::signed(reporter), query_id, now()));
-
-			assert_eq!(
-				Tellor::get_vote_tally_by_address(reporter),
-				0,
-				"vote tally should be correct"
-			);
-			assert_ok!(Tellor::vote(RuntimeOrigin::signed(reporter), 1, Some(false)));
-			assert_eq!(
-				Tellor::get_vote_tally_by_address(reporter),
-				1,
-				"vote tally should be correct"
-			);
-			assert_ok!(Tellor::vote(RuntimeOrigin::signed(reporter), 2, Some(false)));
-			assert_eq!(
-				Tellor::get_vote_tally_by_address(reporter),
-				2,
-				"vote tally should be correct"
-			);
-		});
-	});
+            assert_ok!(Tellor::begin_dispute(RuntimeOrigin::signed(reporter), query_id, now()));
+
+            assert_eq!(
+                Tellor::get_vote_tally_by_address(reporter),
+                0,
+                "vote tally should be correct"
+            );
+            assert_ok!(Tellor::vote(RuntimeOrigin::signed(reporter), 1, Some(false)));
+            assert_eq!(
+                Tellor::get_vote_tally_by_address(reporter),
+                1,
+                "vote tally should be correct"
+            );
+            assert_ok!(Tellor::vote(RuntimeOrigin::signed(reporter), 2, Some(false)));
+            assert_eq!(
+                Tellor::get_vote_tally_by_address(reporter),
+                2,
+                "vote tally should be correct"
+            );
+        });
+    });
 }
 
 #[test]
 fn get_tips_by_address() {
-	let query_data: QueryDataOf<Test> = spot_price("dot", "usd").try_into().unwrap();
-	let query_id = keccak_256(query_data.as_ref()).into();
-	let user = 1;
-	let reporter = 2;
-	let mut ext = new_test_ext();
-
-	// Prerequisites
-	ext.execute_with(|| with_block(|| register_parachain(STAKE_AMOUNT)));
-
-	// Based on https://github.com/tellor-io/governance/blob/0dcc2ad501b1e51383a99a22c60eeb8c36d61bc3/test/functionTests.js#L404
-	ext.execute_with(|| {
-		with_block(|| {
-			assert_ok!(Tellor::report_stake_deposited(
-				Origin::Staking.into(),
-				reporter,
-				STAKE_AMOUNT.into(),
-				Address::random()
-			));
-			Balances::make_free_balance_be(&user, token(1_000) + 1);
-			assert_ok!(Tellor::tip(
+    let query_data: QueryDataOf<Test> = spot_price("dot", "usd").try_into().unwrap();
+    let query_id = keccak_256(query_data.as_ref()).into();
+    let user = 1;
+    let reporter = 2;
+    let mut ext = new_test_ext();
+
+    // Prerequisites
+    ext.execute_with(|| with_block(|| register_parachain(STAKE_AMOUNT)));
+
+    // Based on https://github.com/tellor-io/governance/blob/0dcc2ad501b1e51383a99a22c60eeb8c36d61bc3/test/functionTests.js#L404
+    ext.execute_with(|| {
+        with_block(|| {
+            assert_ok!(Tellor::report_stake_deposited(
+				Origin::Staking.into(),
+				reporter,
+				STAKE_AMOUNT.into(),
+				Address::random()
+			));
+            Balances::make_free_balance_be(&user, token(1_000) + 1);
+            assert_ok!(Tellor::tip(
 				RuntimeOrigin::signed(user),
 				query_id,
 				token(20),
 				query_data.clone()
 			));
-			assert_ok!(Tellor::submit_value(
+            assert_ok!(Tellor::submit_value(
 				RuntimeOrigin::signed(reporter),
 				query_id,
 				uint_value(100),
 				0,
 				query_data,
 			));
-<<<<<<< HEAD
-			Balances::make_free_balance_be(&reporter, token(1_000));
-			assert_ok!(Tellor::begin_dispute(
-				RuntimeOrigin::signed(reporter),
-				query_id,
-				Timestamp::get()
-			));
-=======
-
-			assert_ok!(Tellor::begin_dispute(RuntimeOrigin::signed(reporter), query_id, now()));
->>>>>>> b3194f8c
-			assert_ok!(Tellor::vote(RuntimeOrigin::signed(user), 1, Some(true)));
-		});
-
-		// Tally votes after vote duration
-		with_block_after(86_400, || {
-			assert_ok!(Tellor::tally_votes(1));
-			now()
-		});
-
-		// Execute vote after tally dispute period
-		with_block_after(86_400, || {
-			assert_ok!(Tellor::execute_vote(1, VoteResult::Passed));
-			assert_eq!(
-				Tellor::get_vote_info(1).unwrap().users,
-				Tally::<AmountOf<Test>> { does_support: token(20), against: 0, invalid_query: 0 },
-				"vote users does_support weight should be based on tip total"
-			)
-		});
-	});
+            Balances::make_free_balance_be(&reporter, token(1_000));
+            assert_ok!(Tellor::begin_dispute(RuntimeOrigin::signed(reporter), query_id, now()));
+            assert_ok!(Tellor::vote(RuntimeOrigin::signed(user), 1, Some(true)));
+        });
+
+        // Tally votes after vote duration
+        with_block_after(86_400, || {
+            assert_ok!(Tellor::tally_votes(1));
+            now()
+        });
+
+        // Execute vote after tally dispute period
+        with_block_after(86_400, || {
+            assert_ok!(Tellor::execute_vote(1, VoteResult::Passed));
+            assert_eq!(
+                Tellor::get_vote_info(1).unwrap().users,
+                Tally::<AmountOf<Test>> { does_support: token(20), against: 0, invalid_query: 0 },
+                "vote users does_support weight should be based on tip total"
+            )
+        });
+    });
 }