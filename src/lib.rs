#![cfg_attr(not(feature = "std"), no_std)]

use crate::constants::{DAYS, HOURS, REPORTING_LOCK, WEEKS};
pub use crate::xcm::{ContractLocation, LocationToAccount, LocationToOrigin};
use codec::Encode;
use frame_support::{
	dispatch::{DispatchError, DispatchResult},
	ensure,
	traits::{fungible::Transfer, EnsureOrigin, Len, UnixTime},
};
pub use pallet::*;
use sp_core::Get;
use sp_runtime::{
	traits::{AccountIdConversion, CheckedDiv, Convert},
	SaturatedConversion, Saturating,
};
use sp_std::vec::Vec;
pub use traits::{SendXcm, UsingTellor};
use types::*;
pub use types::{
	autopay::{FeedDetails, Tip},
	governance::VoteResult,
	oracle::StakeInfo,
	Address, DisputeId, FeedId, QueryId, Timestamp,
};

#[cfg(test)]
mod mock;

#[cfg(test)]
mod tests;

#[cfg(feature = "runtime-benchmarks")]
mod benchmarking;
mod constants;
mod contracts;
mod impls;
pub mod traits;
mod types;
pub mod xcm;

#[frame_support::pallet(dev_mode)]
pub mod pallet {
	use super::{
		contracts::{governance, registry},
		types::{QueryId, *},
		xcm::{self, ethereum_xcm},
		*,
	};
	use crate::{
		constants::DISPUTE_SUB_ACCOUNT_ID, contracts::staking, types::oracle::Report,
		xcm::ContractLocation, Tip,
	};
	use ::xcm::latest::prelude::*;
	use frame_support::{
		pallet_prelude::*,
		sp_runtime::traits::{AtLeast32BitUnsigned, Hash, MaybeSerializeDeserialize, Member},
		traits::{
			fungible::{Inspect, Transfer},
			PalletInfoAccess,
		},
		PalletId,
	};
	use frame_system::pallet_prelude::*;
	use sp_core::{bounded::BoundedBTreeMap, U256};
	use sp_runtime::traits::{AccountIdConversion, SaturatedConversion};
	use sp_std::{prelude::*, result};

	#[pallet::pallet]
	#[pallet::generate_store(pub(super) trait Store)]
	pub struct Pallet<T>(_);

	/// Configure the pallet by specifying the parameters and types on which it depends.
	#[pallet::config]
	pub trait Config: frame_system::Config {
		/// Because this pallet emits events, it depends on the runtime's definition of an event.
		type RuntimeEvent: From<Event<Self>> + IsType<<Self as frame_system::Config>::RuntimeEvent>;

		/// The runtime origin type.
		type RuntimeOrigin: From<<Self as frame_system::Config>::RuntimeOrigin>
			+ Into<result::Result<Origin, <Self as Config>::RuntimeOrigin>>;

		/// The units in which we record amounts.
		type Amount: Member
			+ Parameter
			+ AtLeast32BitUnsigned
			+ Default
			+ Copy
			+ MaybeSerializeDeserialize
			+ MaxEncodedLen
			+ TypeInfo
			+ Into<U256>
			+ From<u64>;

		/// Percentage, 1000 is 100%, 50 is 5%, etc
		#[pallet::constant]
		type Fee: Get<u16>;

		/// The location of the governance controller contract.
		#[pallet::constant]
		type Governance: Get<ContractLocation>;

		/// Origin that handles dispute resolution (governance).
		type GovernanceOrigin: EnsureOrigin<<Self as frame_system::Config>::RuntimeOrigin>;

		/// The maximum number of timestamps per claim.
		#[pallet::constant]
		type MaxClaimTimestamps: Get<u32>;

		/// The maximum number of feeds per query.
		#[pallet::constant]
		type MaxFeedsPerQuery: Get<u32>;

		/// The maximum number of funded feeds.
		#[pallet::constant]
		type MaxFundedFeeds: Get<u32>;

		/// The maximum number of queries (data feeds) per reporter.
		#[pallet::constant]
		type MaxQueriesPerReporter: Get<u32>;

		/// The maximum length of query data.
		#[pallet::constant]
		type MaxQueryDataLength: Get<u32>;

		/// The maximum number of reward claims.
		#[pallet::constant]
		type MaxRewardClaims: Get<u32>;

		/// The maximum number of timestamps per data feed.
		#[pallet::constant]
		type MaxTimestamps: Get<u32>;

		/// The maximum number of tips per query.
		#[pallet::constant]
		type MaxTipsPerQuery: Get<u32>;

		/// The maximum length of an individual value submitted to the oracle.
		#[pallet::constant]
		type MaxValueLength: Get<u32>;

		/// The maximum number of votes.
		#[pallet::constant]
		type MaxVotes: Get<u32>;

		/// The identifier of the pallet within the runtime.
		#[pallet::constant]
		type PalletId: Get<PalletId>;

		/// The local parachain's own identifier.
		#[pallet::constant]
		type ParachainId: Get<ParaId>;

		type Price: AtLeast32BitUnsigned + Copy + Default;

		/// Origin that manages registration and deregistration from the controller contracts.
		type RegistrationOrigin: EnsureOrigin<<Self as frame_system::Config>::RuntimeOrigin>;

		/// The location of the registry controller contract.
		#[pallet::constant]
		type Registry: Get<ContractLocation>;

		/// The location of the staking controller contract.
		#[pallet::constant]
		type Staking: Get<ContractLocation>;

		/// Origin that handles staking.
		type StakingOrigin: EnsureOrigin<<Self as frame_system::Config>::RuntimeOrigin>;

		/// The on-chain time provider.
		type Time: UnixTime;

		type Token: Inspect<Self::AccountId, Balance = Self::Amount> + Transfer<Self::AccountId>;

		/// Conversion from submitted value (bytes) to a price for price threshold evaluation.
		type ValueConverter: Convert<Vec<u8>, Option<Self::Price>>;

		type Xcm: traits::SendXcm;
	}

	// AutoPay
	#[pallet::storage]
	pub type CurrentFeeds<T> = StorageMap<
		_,
		Blake2_128Concat,
		QueryId,
		BoundedVec<FeedId, <T as Config>::MaxFeedsPerQuery>,
	>;
	#[pallet::storage]
	pub type DataFeeds<T> =
		StorageDoubleMap<_, Blake2_128Concat, QueryId, Blake2_128Concat, FeedId, FeedOf<T>>;
	#[pallet::storage]
	pub type FeedsWithFunding<T> =
		StorageValue<_, BoundedVec<FeedId, <T as Config>::MaxFundedFeeds>, ValueQuery>;
	#[pallet::storage]
	pub type QueryIdFromDataFeedId<T> = StorageMap<_, Blake2_128Concat, FeedId, QueryId>;
	#[pallet::storage]
	pub type QueryIdsWithFunding<T> =
		StorageValue<_, BoundedVec<QueryId, <T as Config>::MaxFundedFeeds>, ValueQuery>;
	#[pallet::storage]
	#[pallet::getter(fn query_ids_with_funding_index)]
	pub type QueryIdsWithFundingIndex<T> = StorageMap<_, Blake2_128Concat, QueryId, u32>;
	#[pallet::storage]
	#[pallet::getter(fn tips)]
	pub type Tips<T> = StorageMap<
		_,
		Blake2_128Concat,
		QueryId,
		BoundedVec<TipOf<T>, <T as Config>::MaxTipsPerQuery>,
	>;
	#[pallet::storage]
	pub type UserTipsTotal<T> =
		StorageMap<_, Blake2_128Concat, AccountIdOf<T>, AmountOf<T>, ValueQuery>;
	// Oracle
	#[pallet::storage]
	pub type Reports<T> = StorageMap<_, Blake2_128Concat, QueryId, ReportOf<T>>;
	#[pallet::storage]
	pub type RewardRate<T> = StorageValue<_, AmountOf<T>>;
	#[pallet::storage]
	pub type StakeAmount<T> = StorageValue<_, AmountOf<T>>;
	#[pallet::storage]
	pub type StakerDetails<T> = StorageMap<_, Blake2_128Concat, AccountIdOf<T>, StakeInfoOf<T>>;
	#[pallet::storage]
	pub type StakerAddresses<T> = StorageMap<_, Blake2_128Concat, Address, AccountIdOf<T>>;
	#[pallet::storage]
	#[pallet::getter(fn time_of_last_new_value)]
	pub type TimeOfLastNewValue<T> = StorageValue<_, Timestamp>;
	#[pallet::storage]
	pub type TotalStakeAmount<T> = StorageValue<_, AmountOf<T>, ValueQuery>;
	#[pallet::storage]
	pub type TotalStakers<T> = StorageValue<_, u128, ValueQuery>;
	// Governance
	#[pallet::storage]
	pub type DisputeIdsByReporter<T> =
		StorageDoubleMap<_, Blake2_128Concat, AccountIdOf<T>, Blake2_128Concat, DisputeId, ()>;
	#[pallet::storage]
	pub type DisputeInfo<T> = StorageMap<_, Blake2_128Concat, DisputeId, DisputeOf<T>>;
	#[pallet::storage]
	pub type OpenDisputesOnId<T> = StorageMap<_, Blake2_128Concat, QueryId, u128>;
	#[pallet::storage]
	pub type VoteCount<T> = StorageValue<_, u128, ValueQuery>;
	#[pallet::storage]
	pub type VoteInfo<T> =
		StorageDoubleMap<_, Blake2_128Concat, DisputeId, Blake2_128Concat, u8, VoteOf<T>>;
	#[pallet::storage]
	pub type VoteRounds<T> = StorageMap<_, Blake2_128Concat, DisputeId, u8, ValueQuery>;
	#[pallet::storage]
	pub type VoteTallyByAddress<T> =
		StorageMap<_, Blake2_128Concat, AccountIdOf<T>, u128, ValueQuery>;
	// Query Data
	#[pallet::storage]
	pub type QueryData<T> = StorageMap<_, Blake2_128Concat, QueryId, QueryDataOf<T>>;
	// Configuration
	#[pallet::storage]
	pub type Configuration<T> = StorageValue<_, types::Configuration>;

	#[pallet::event]
	#[pallet::generate_deposit(pub(super) fn deposit_event)]
	pub enum Event<T: Config> {
		// AutoPay
		/// Emitted when a data feed is funded.
		DataFeedFunded {
			query_id: QueryId,
			feed_id: FeedId,
			amount: AmountOf<T>,
			feed_funder: AccountIdOf<T>,
			feed_details: FeedDetailsOf<T>,
		},
		/// Emitted when a data feed is set up.
		NewDataFeed {
			query_id: QueryId,
			feed_id: FeedId,
			query_data: QueryDataOf<T>,
			feed_creator: AccountIdOf<T>,
		},
		/// Emitted when a onetime tip is claimed.
		OneTimeTipClaimed { query_id: QueryId, amount: AmountOf<T>, reporter: AccountIdOf<T> },
		/// Emitted when a tip is added.
		TipAdded {
			query_id: QueryId,
			amount: AmountOf<T>,
			query_data: QueryDataOf<T>,
			tipper: AccountIdOf<T>,
		},
		/// Emitted when a tip is claimed.
		TipClaimed {
			feed_id: FeedId,
			query_id: QueryId,
			amount: AmountOf<T>,
			reporter: AccountIdOf<T>,
		},

		// Oracle
		/// Emitted when a new value is submitted.
		NewReport {
			query_id: QueryId,
			time: Timestamp,
			value: ValueOf<T>,
			nonce: Nonce,
			query_data: QueryDataOf<T>,
			reporter: AccountIdOf<T>,
		},
		/// Emitted when a new staker is reported.
		NewStakerReported { staker: AccountIdOf<T>, amount: AmountOf<T>, address: Address },
		/// Emitted when a stake slash is reported.
		SlashReported { reporter: AccountIdOf<T>, recipient: AccountIdOf<T>, amount: AmountOf<T> },
		/// Emitted when a stake withdrawal is reported.
		StakeWithdrawnReported { staker: AccountIdOf<T> },
		/// Emitted when a stake withdrawal request is reported.
		StakeWithdrawRequestReported {
			reporter: AccountIdOf<T>,
			amount: AmountOf<T>,
			address: Address,
		},
		/// Emitted when a value is removed (via governance).
		ValueRemoved { query_id: QueryId, timestamp: Timestamp },

		// Governance
		/// Emitted when a new dispute is opened.
		NewDispute {
			dispute_id: DisputeId,
			query_id: QueryId,
			timestamp: Timestamp,
			reporter: AccountIdOf<T>,
		},
		/// Emitted when an address casts their vote.
		Voted { dispute_id: DisputeId, supports: Option<bool>, voter: AccountIdOf<T> },
		/// Emitted when all casting for a vote is tallied.
		VoteTallied { dispute_id: DisputeId, initiator: AccountIdOf<T>, reporter: AccountIdOf<T> },
		/// Emitted when a vote is executed.
		VoteExecuted { dispute_id: DisputeId, result: VoteResult },

		// Query Data
		/// Emitted when query data is stored.
		QueryDataStored { query_id: QueryId },

		// Registration
		/// Emitted when the pallet is (re-)configured.
		Configured { stake_amount: AmountOf<T> },
		/// Emitted when registration with the controller contracts is attempted.
		RegistrationAttempted { para_id: u32, contract_address: Address },
		/// Emitted when deregistration from the controller contracts is attempted.
		DeregistrationAttempted { para_id: u32, contract_address: Address },
	}

	#[pallet::error]
	pub enum Error<T> {
		// AutoPay
		/// Claim buffer time has not passed.
		ClaimBufferNotPassed,
		/// Timestamp too old to claim tip.
		ClaimPeriodExpired,
		FeeCalculationError,
		/// Feed must not be set up already.
		FeedAlreadyExists,
		/// No funds available for this feed or insufficient balance for all submitted timestamps.
		InsufficientFeedBalance,
		IntervalCalculationError,
		/// Amount must be greater than zero.
		InvalidAmount,
		/// Claimer must be the reporter.
		InvalidClaimer,
		/// Feed not set up.
		InvalidFeed,
		InvalidIndex,
		/// Interval must be greater than zero.
		InvalidInterval,
		/// Reward must be greater than zero.
		InvalidReward,
		/// Query identifier must be a hash of bytes data.
		InvalidQueryId,
		/// No value exists at timestamp.
		InvalidTimestamp,
		/// Window must be less than interval length.
		InvalidWindow,
		/// The maximum number of feeds have been funded.
		MaxFeedsFunded,
		/// The maximum number of reward claims has been reached,
		MaxRewardClaimsReached,
		/// The maximum number of tips has been reached,
		MaxTipsReached,
		/// No tips submitted for this query identifier.
		NoTipsSubmitted,
		PriceChangeCalculationError,
		/// Price threshold not met.
		PriceThresholdNotMet,
		/// Timestamp not eligible for tip.
		TimestampIneligibleForTip,
		/// Tip already claimed.
		TipAlreadyClaimed,
		/// Tip earned by previous submission.
		TipAlreadyEarned,
		ValueConversionError,
		/// Value disputed.
		ValueDisputed,

		// Oracle
		/// Cannot deregister due to active stake.
		ActiveStake,
		InvalidAddress,
		/// Balance must be greater than stake amount.
		InsufficientStake,
		/// Nonce must match the timestamp index.
		InvalidNonce,
		/// Value must be submitted.
		InvalidValue,
		/// The maximum number of queries has been reached.
		MaxQueriesReached,
		/// The maximum number of timestamps has been reached.
		MaxTimestampsReached,
		/// Reporter not locked for withdrawal.
		NoWithdrawalRequested,
		/// Still in reporter time lock, please wait!
		ReporterTimeLocked,
		ReportingLockCalculationError,
		/// Timestamp already reported.
		TimestampAlreadyReported,
		/// Withdrawal period didn't pass.
		WithdrawalPeriodPending,

		// Governance
		/// Voter has already voted.
		AlreadyVoted,
		/// Dispute must be started within reporting lock time.
		DisputeReportingPeriodExpired,
		/// New dispute round must be started within a day.
		DisputeRoundReportingPeriodExpired,
		/// Dispute does not exist.
		InvalidDispute,
		/// Vote does not exist.
		InvalidVote,
		/// The maximum number of disputes has been reached.
		MaxDisputesReached,
		/// The maximum number of vote rounds has been reached.
		MaxVoteRoundsReached,
		/// The maximum number of votes has been reached.
		MaxVotesReached,
		/// Dispute initiator is not a reporter.
		NotReporter,
		/// No value exists at given timestamp.
		NoValueExists,
		/// One day has to pass after tally to allow for disputes.
		TallyDisputePeriodActive,
		/// Vote has already been executed.
		VoteAlreadyExecuted,
		/// Vote has already been tallied.
		VoteAlreadyTallied,
		/// Must be the final vote.
		VoteNotFinal,
		/// Vote must be tallied.
		VoteNotTallied,
		/// Time for voting has not elapsed.
		VotingPeriodActive,
		/// Balance must be greater than transferring amount
		InsufficientBalance,

		// Registration
		NotRegistered,

		// XCM
		MaxEthereumXcmInputSizeExceeded,
		SendFailure,
		Unreachable,
	}

	/// Origin for the Tellor module.
	#[pallet::origin]
	#[derive(PartialEq, Eq, Clone, RuntimeDebug, Encode, Decode, TypeInfo, MaxEncodedLen)]
	pub enum Origin {
		/// It comes from the governance controller contract.
		Governance,
		/// It comes from the staking controller contract.
		Staking,
	}

	#[pallet::hooks]
	impl<T: Config> Hooks<BlockNumberFor<T>> for Pallet<T> {
		fn on_initialize(_n: T::BlockNumber) -> Weight {
			// todo: check for any pending votes to be tallied and sent to governance controller contract
			Weight::zero()
		}
	}

	#[pallet::call]
	impl<T: Config> Pallet<T> {
		/// Registers the parachain with the Tellor controller contracts.
		///
		/// - `stake_amount`: The stake amount required to report oracle data to the parachain.
		/// - `fees`: The asset(s) to pay for cross-chain message fees.
		/// - `weight_limit`: The maximum amount of weight to purchase for remote execution of messages.
		/// - `require_weight_at_most`: The maximum weight of any remote call.
		/// - `gas_limit`: Gas limit to be consumed by remote EVM execution.
		#[pallet::call_index(0)]
		pub fn register(
			origin: OriginFor<T>,
			stake_amount: AmountOf<T>,
			fees: Box<MultiAsset>,
			weight_limit: WeightLimit,
			require_weight_at_most: u64,
			gas_limit: u128,
		) -> DispatchResult {
			T::RegistrationOrigin::ensure_origin(origin)?;

			// Update local configuration
			<StakeAmount<T>>::set(Some(stake_amount));
			let config = types::Configuration {
				xcm_config: xcm::XcmConfig {
					fees: *fees.clone(),
					weight_limit: weight_limit.clone(),
					require_weight_at_most,
				},
				gas_limit,
			};
			<Configuration<T>>::set(Some(config));
			Self::deposit_event(Event::Configured { stake_amount });

			// Register relevant supplied config with parachain registry contract
			let registry_contract = T::Registry::get();
			let message = xcm::transact(
				fees,
				weight_limit,
				require_weight_at_most,
				ethereum_xcm::transact(
					registry_contract.address,
					registry::register(
						T::ParachainId::get(),
						Pallet::<T>::index() as u8,
						stake_amount,
					)
					.try_into()
					.map_err(|_| Error::<T>::MaxEthereumXcmInputSizeExceeded)?,
					gas_limit,
					None,
				),
			);
			Self::send_xcm(registry_contract.para_id, message)?;
			Self::deposit_event(Event::RegistrationAttempted {
				para_id: registry_contract.para_id,
				contract_address: registry_contract.address.into(),
			});
			Ok(())
		}

		/// Function to claim singular tip.
		///
		/// - `query_id`: Identifier of reported data.
		/// - `timestamps`: Batch of timestamps of reported data eligible for reward.
		#[pallet::call_index(1)]
		pub fn claim_onetime_tip(
			origin: OriginFor<T>,
			query_id: QueryId,
			timestamps: BoundedVec<Timestamp, T::MaxClaimTimestamps>,
		) -> DispatchResult {
			let reporter = ensure_signed(origin)?;
			ensure!(
				<Tips<T>>::get(query_id).map_or(false, |t| t.len() > 0),
				Error::<T>::NoTipsSubmitted
			);

			let mut cumulative_reward = AmountOf::<T>::default();
			for timestamp in timestamps {
				cumulative_reward.saturating_accrue(Self::get_onetime_tip_amount(
					query_id, timestamp, &reporter,
				)?);
			}
			let fee = (cumulative_reward.saturating_mul(T::Fee::get().into()))
				.checked_div(&1000u16.into())
				.ok_or(Error::<T>::FeeCalculationError)?;
			T::Token::transfer(
				&T::PalletId::get().into_account_truncating(),
				&reporter,
				// todo: safe math
				cumulative_reward - fee,
				false,
			)?;
			Self::add_staking_rewards(fee)?;
			if Self::get_current_tip(query_id) == <AmountOf<T>>::default() {
				let index = <QueryIdsWithFundingIndex<T>>::get(query_id).unwrap_or_default();
				if index != 0 {
					// todo: safe math
					let idx: usize = index as usize - 1;
					// Replace unfunded feed in array with last element
					<QueryIdsWithFunding<T>>::try_mutate(
						|query_ids_with_funding| -> DispatchResult {
							// todo: safe math
							let qid =
								*query_ids_with_funding.last().ok_or(Error::<T>::InvalidIndex)?;
							query_ids_with_funding
								.get_mut(idx)
								.map(|i| *i = qid)
								.ok_or(Error::<T>::InvalidIndex)?;
							let query_id_last_funded =
								query_ids_with_funding.get(idx).ok_or(Error::<T>::InvalidIndex)?;
							<QueryIdsWithFundingIndex<T>>::set(
								query_id_last_funded,
								// todo: safe math
								Some((idx + 1).saturated_into()),
							);
							<QueryIdsWithFundingIndex<T>>::remove(query_id);
							query_ids_with_funding.pop();
							Ok(())
						},
					)?;
				}
			}
			Self::deposit_event(Event::OneTimeTipClaimed {
				query_id,
				amount: cumulative_reward,
				reporter,
			});
			Ok(())
		}

		/// Allows Tellor reporters to claim their tips in batches.
		///
		/// - `feed_id`: Unique feed identifier.
		/// - `query_id`: Identifier of reported data.
		/// - `timestamps`: Batch of timestamps of reported data eligible for reward.
		#[pallet::call_index(2)]
		pub fn claim_tip(
			origin: OriginFor<T>,
			feed_id: FeedId,
			query_id: QueryId,
			timestamps: BoundedVec<Timestamp, T::MaxClaimTimestamps>,
		) -> DispatchResult {
			let reporter = ensure_signed(origin)?;

			let mut feed = <DataFeeds<T>>::get(query_id, feed_id).ok_or(Error::<T>::InvalidFeed)?;
			let balance = feed.details.balance;
			ensure!(balance > AmountOf::<T>::default(), Error::<T>::InsufficientFeedBalance);

			let mut cumulative_reward = AmountOf::<T>::default();
			for timestamp in &timestamps {
				ensure!(
					Self::now().saturating_sub(*timestamp) > 12 * HOURS,
					Error::<T>::ClaimBufferNotPassed
				);
				ensure!(
					Some(&reporter) ==
						Self::get_reporter_by_timestamp(query_id, *timestamp).as_ref(),
					Error::<T>::InvalidClaimer
				);
				cumulative_reward
					.saturating_accrue(Self::_get_reward_amount(feed_id, query_id, *timestamp)?);

				if cumulative_reward >= balance {
					ensure!(
						Some(timestamp) == timestamps.last(),
						Error::<T>::InsufficientFeedBalance
					);
					cumulative_reward = balance;
					// Adjust currently funded feeds
					<FeedsWithFunding<T>>::try_mutate(|feeds_with_funding| -> DispatchResult {
						if feeds_with_funding.len() > 1 {
							// todo: safe math
							let index = feed.details.feeds_with_funding_index - 1;
							// Replace unfunded feed in array with last element
							let fid = *feeds_with_funding.last().ok_or(Error::<T>::InvalidIndex)?;
							feeds_with_funding
								.get_mut(index as usize)
								.map(|i| *i = fid)
								.ok_or(Error::<T>::InvalidIndex)?;
							let feed_id_last_funded = feeds_with_funding
								.get(index as usize)
								.ok_or(Error::<T>::InvalidIndex)?;
							match <QueryIdFromDataFeedId<T>>::get(feed_id_last_funded) {
								None => todo!(),
								Some(query_id_last_funded) => {
									<DataFeeds<T>>::mutate(
										query_id_last_funded,
										feed_id_last_funded,
										|f| {
											if let Some(f) = f {
												// todo: safe math
												f.details.feeds_with_funding_index = index + 1
											}
										},
									);
								},
							}
						}
						feeds_with_funding.pop();
						Ok(())
					})?;
					feed.details.feeds_with_funding_index = 0;
				}
				feed.reward_claimed
					.try_insert(*timestamp, true)
					.map_err(|_| Error::<T>::MaxRewardClaimsReached)?;
			}

			feed.details.balance.saturating_reduce(cumulative_reward);
			<DataFeeds<T>>::set(query_id, feed_id, Some(feed));
			let fee = (cumulative_reward.saturating_mul(T::Fee::get().into()))
				.checked_div(&1000u16.into())
				.ok_or(Error::<T>::FeeCalculationError)?;
			T::Token::transfer(
				&T::PalletId::get().into_account_truncating(),
				&reporter,
				// todo: safe math
				cumulative_reward - fee,
				false,
			)?;
			Self::add_staking_rewards(fee)?;
			Self::deposit_event(Event::TipClaimed {
				feed_id,
				query_id,
				amount: cumulative_reward,
				reporter,
			});
			Ok(())
		}

		/// Allows data feed account to be filled with tokens.
		///
		/// - `feed_id`: Unique feed identifier.
		/// - `query_id`: Identifier of reported data type associated with feed.
		/// - `amount`: Quantity of tokens to fund feed.
		#[pallet::call_index(3)]
		pub fn fund_feed(
			origin: OriginFor<T>,
			feed_id: FeedId,
			query_id: QueryId,
			amount: AmountOf<T>,
		) -> DispatchResult {
			let feed_funder = ensure_signed(origin)?;
			Self::_fund_feed(feed_funder, feed_id, query_id, amount)
		}

		/// Initializes data feed parameters.
		///
		/// - `query_id`: Unique identifier of desired data feed.
		/// - `reward`: Tip amount per eligible data submission.
		/// - `start_time`: Timestamp of first autopay window.
		/// - `interval`: Amount of time between autopay windows.
		/// - `window`: Amount of time after each new interval when reports are eligible for tips.
		/// - `price_threshold`: Amount price must change to automate update regardless of time (negated if 0, 100 = 1%).
		/// - `reward_increase_per_second`: Amount reward increases per second within a window (0 for flat reward).
		/// - `query_data`: The data used by reporters to fulfil the query.
		/// - `amount`: Optional initial amount to fund it with.
		#[pallet::call_index(4)]
		pub fn setup_data_feed(
			origin: OriginFor<T>,
			query_id: QueryId,
			reward: AmountOf<T>,
			start_time: Timestamp,
			interval: Timestamp,
			window: Timestamp,
			price_threshold: u16,
			reward_increase_per_second: AmountOf<T>,
			query_data: QueryDataOf<T>,
			amount: AmountOf<T>,
		) -> DispatchResult {
			let feed_creator = ensure_signed(origin)?;
			ensure!(query_id == Keccak256::hash(query_data.as_ref()), Error::<T>::InvalidQueryId);
			let feed_id = Keccak256::hash(
				&contracts::Abi::default()
					.fixed_bytes(query_id.as_ref())
					.uint(reward)
					.uint(start_time.saturated_into::<u128>())
					.uint(interval.saturated_into::<u128>())
					.uint(window.saturated_into::<u128>())
					.uint(price_threshold as u128)
					.uint(reward_increase_per_second.into())
					.encode(),
			);
			let feed = <DataFeeds<T>>::get(query_id, feed_id);
			ensure!(feed.is_none(), Error::<T>::FeedAlreadyExists);
			ensure!(reward > <AmountOf<T>>::default(), Error::<T>::InvalidReward);
			ensure!(interval > 0, Error::<T>::InvalidInterval);
			ensure!(window < interval, Error::<T>::InvalidWindow);

			let feed = FeedDetailsOf::<T> {
				reward,
				balance: <AmountOf<T>>::default(),
				start_time,
				interval,
				window,
				price_threshold,
				reward_increase_per_second,
				feeds_with_funding_index: 0,
			};
			<CurrentFeeds<T>>::try_mutate(query_id, |maybe| -> DispatchResult {
				match maybe {
					None => {
						*maybe = Some(
							BoundedVec::try_from(vec![feed_id])
								.map_err(|_| Error::<T>::MaxFeedsFunded)?,
						);
					},
					Some(feeds) => {
						feeds.try_push(feed_id).map_err(|_| Error::<T>::MaxFeedsFunded)?;
					},
				}
				Ok(())
			})?;
			<QueryIdFromDataFeedId<T>>::insert(feed_id, query_id);
			Self::store_data(query_id, &query_data);
			<DataFeeds<T>>::insert(
				query_id,
				feed_id,
				FeedOf::<T> { details: feed, reward_claimed: BoundedBTreeMap::default() },
			);
			Self::deposit_event(Event::NewDataFeed {
				query_id,
				feed_id,
				query_data,
				feed_creator: feed_creator.clone(),
			});
			if amount > <AmountOf<T>>::default() {
				Self::_fund_feed(feed_creator, feed_id, query_id, amount)?;
			}
			Ok(())
		}

		/// Function to run a single tip.
		///
		/// - `query_id`: Identifier of tipped data.
		/// - `amount`: Amount to tip.
		/// - `query_data`: The data used by reporters to fulfil the query.
		#[pallet::call_index(5)]
		pub fn tip(
			origin: OriginFor<T>,
			query_id: QueryId,
			amount: AmountOf<T>,
			query_data: QueryDataOf<T>,
		) -> DispatchResult {
			let tipper = ensure_signed(origin)?;
			ensure!(query_id == Keccak256::hash(query_data.as_ref()), Error::<T>::InvalidQueryId);
			ensure!(amount > AmountOf::<T>::default(), Error::<T>::InvalidAmount);

			<Tips<T>>::try_mutate(query_id, |mut maybe_tips| -> DispatchResult {
				match &mut maybe_tips {
					None => {
						*maybe_tips = Some(
							BoundedVec::try_from(vec![TipOf::<T> {
								amount,
								timestamp: Self::now().saturating_add(1u8.into()),
								cumulative_tips: amount,
							}])
							.map_err(|_| Error::<T>::MaxTipsReached)?,
						);
						Self::store_data(query_id, &query_data);
						Ok(())
					},
					Some(tips) => {
						let timestamp_retrieved =
							Self::_get_current_value(query_id).map_or(0, |v| v.1);
						match tips.last_mut() {
							Some(last_tip) if timestamp_retrieved < last_tip.timestamp => {
								last_tip.timestamp = Self::now().saturating_add(1u8.into());
								last_tip.amount.saturating_accrue(amount);
								last_tip.cumulative_tips.saturating_accrue(amount);
							},
							_ => {
								let cumulative_tips = tips
									.last()
									.map_or(<AmountOf<T>>::default(), |t| t.cumulative_tips);
								tips.try_push(Tip {
									amount,
									timestamp: Self::now().saturating_add(1u8.into()),
									cumulative_tips: cumulative_tips.saturating_add(amount),
								})
								.map_err(|_| Error::<T>::MaxTipsReached)?;
							},
						}
						Ok(())
					},
				}
			})?;

			if <QueryIdsWithFundingIndex<T>>::get(query_id).unwrap_or_default() == 0 &&
				Self::get_current_tip(query_id) > <AmountOf<T>>::default()
			{
				let len = <QueryIdsWithFunding<T>>::try_mutate(
					|query_ids| -> Result<u32, DispatchError> {
						query_ids.try_push(query_id).map_err(|_| Error::<T>::MaxFeedsFunded)?;
						Ok(query_ids.len() as u32)
					},
				)?;
				<QueryIdsWithFundingIndex<T>>::set(query_id, Some(len));
			}
			T::Token::transfer(
				&tipper,
				&T::PalletId::get().into_account_truncating(),
				amount,
				true,
			)?;
			<UserTipsTotal<T>>::mutate(&tipper, |total| total.saturating_accrue(amount));
			Self::deposit_event(Event::TipAdded { query_id, amount, query_data, tipper });
			Ok(())
		}

		/// Allows a reporter to submit a value to the oracle.
		///
		/// - `query_id`: Identifier of the specific data feed.
		/// - `value`: Value the user submits to the oracle.
		/// - `nonce`: The current value count for the query identifier.
		/// - `query_data`: The data used to fulfil the data query.
		#[pallet::call_index(6)]
		pub fn submit_value(
			origin: OriginFor<T>,
			query_id: QueryId,
			value: ValueOf<T>,
			nonce: Nonce,
			query_data: QueryDataOf<T>,
		) -> DispatchResult {
			let reporter = ensure_signed(origin)?;
			ensure!(
				// todo: confirm replacement with Tellor
				//Keccak256::hash(value.as_ref()) != Keccak256::<T>::hash(&[]),
				!value.is_empty(),
				Error::<T>::InvalidValue
			);
			let report = <Reports<T>>::get(query_id);
			ensure!(
				nonce ==
					report.as_ref().map_or(Nonce::default(), |r| r
						.timestamps
						.len()
						.saturated_into::<Nonce>()) ||
					nonce == 0, // todo: query || nonce == 0 check
				Error::<T>::InvalidNonce
			);
			let mut staker =
				<StakerDetails<T>>::get(&reporter).ok_or(Error::<T>::InsufficientStake)?;
			ensure!(
				staker.staked_balance >=
					<StakeAmount<T>>::get().ok_or(Error::<T>::NotRegistered)?,
				Error::<T>::InsufficientStake
			);
			// Require reporter to abide by given reporting lock
			let timestamp = Self::now();
			ensure!(
				// todo: refactor to remove saturated_into()
				(timestamp.saturating_sub(staker.reporter_last_timestamp))
					.saturated_into::<u128>()
					.saturating_mul(1_000) >
					((REPORTING_LOCK as u128).saturating_mul(1_000))
						.checked_div(
							staker
								.staked_balance
								.checked_div(
									&<StakeAmount<T>>::get().ok_or(Error::<T>::NotRegistered)?
								)
								.ok_or(Error::<T>::ReportingLockCalculationError)?
								.saturated_into::<u128>()
						)
						.ok_or(Error::<T>::ReportingLockCalculationError)?,
				Error::<T>::ReporterTimeLocked
			);
			ensure!(query_id == Keccak256::hash(query_data.as_ref()), Error::<T>::InvalidQueryId);
			staker.reporter_last_timestamp = timestamp;
			// Checks for no double reporting of timestamps
			ensure!(
				report
					.as_ref()
					.map_or(true, |r| !r.reporter_by_timestamp.contains_key(&timestamp)),
				Error::<T>::TimestampAlreadyReported
			);

			// Update number of timestamps, value for given timestamp, and reporter for timestamp
			let mut report = report.unwrap_or_else(Report::new);
			report
				.timestamp_index
				.try_insert(timestamp, report.timestamps.len().saturated_into::<u32>())
				.map_err(|_| Error::<T>::MaxTimestampsReached)?;
			report
				.timestamps
				.try_push(timestamp)
				.map_err(|_| Error::<T>::MaxTimestampsReached)?;
			report
				.timestamp_to_block_number
				.try_insert(timestamp, frame_system::Pallet::<T>::block_number())
				.map_err(|_| Error::<T>::MaxTimestampsReached)?;
			report
				.value_by_timestamp
				.try_insert(timestamp, value.clone())
				.map_err(|_| Error::<T>::MaxTimestampsReached)?;
			report
				.reporter_by_timestamp
				.try_insert(timestamp, reporter.clone())
				.map_err(|_| Error::<T>::MaxTimestampsReached)?;
			<Reports<T>>::insert(query_id, report);

			// todo: Disperse Time Based Reward
			// uint256 _reward = ((block.timestamp - timeOfLastNewValue) * timeBasedReward) / 300; //.5 TRB per 5 minutes
			// uint256 _totalTimeBasedRewardsBalance =
			// 	token.balanceOf(address(this)) -
			// 		(totalStakeAmount + stakingRewardsBalance + toWithdraw);
			// if (_totalTimeBasedRewardsBalance > 0 && _reward > 0) {
			// 	if (_totalTimeBasedRewardsBalance < _reward) {
			// 		token.transfer(msg.sender, _totalTimeBasedRewardsBalance);
			// 	} else {
			// 		token.transfer(msg.sender, _reward);
			// 	}
			// }

			// Update last oracle value and number of values submitted by a reporter
			<TimeOfLastNewValue<T>>::set(Some(timestamp));
			staker.reports_submitted.saturating_inc();
			staker
				.reports_submitted_by_query_id
				.try_insert(
					query_id,
					staker
						.reports_submitted_by_query_id
						.get(&query_id)
						.copied()
						.unwrap_or_default()
						.saturating_add(1),
				)
				.map_err(|_| Error::<T>::MaxQueriesReached)?;
			<StakerDetails<T>>::insert(&reporter, staker);
			Self::deposit_event(Event::NewReport {
				query_id,
				time: timestamp,
				value,
				nonce,
				query_data,
				reporter,
			});
			Ok(())
		}

		/// Initialises a dispute/vote in the system.
		///
		/// - `query_id`: Query identifier being disputed.
		/// - `timestamp`: Timestamp being disputed.
		#[pallet::call_index(7)]
		pub fn begin_dispute(
			origin: OriginFor<T>,
			query_id: QueryId,
			timestamp: Timestamp,
		) -> DispatchResult {
			let dispute_initiator = ensure_signed(origin)?;
			// Only reporters can begin disputes due to requiring an account on staking chain to potentially receive slash amount if dispute successful
			ensure!(<StakerDetails<T>>::contains_key(&dispute_initiator), Error::<T>::NotReporter);
			// Ensure value actually exists
			ensure!(
				<Reports<T>>::get(query_id).map_or(false, |r| r.timestamps.contains(&timestamp)),
				Error::<T>::NoValueExists
			);
			let dispute_id: DisputeId = Keccak256::hash(
				&contracts::Abi::default()
					.uint(T::ParachainId::get())
					.fixed_bytes(query_id.as_ref())
					.uint(timestamp.saturated_into::<u128>())
					.encode(),
			);
			// Push new vote round
			let vote_round = <VoteRounds<T>>::mutate(dispute_id, |vote_rounds| {
				vote_rounds.saturating_inc();
				*vote_rounds
			});

			// Create new vote and dispute
			let mut vote = VoteOf::<T> {
				identifier: dispute_id,
				vote_round,
				start_date: Self::now(),
				block_number: frame_system::Pallet::<T>::block_number(),
				fee: Self::get_dispute_fee(),
				tally_date: 0,
				users: Tally::default(),
				reporters: Tally::default(),
				executed: false,
				result: None,
				initiator: dispute_initiator.clone(),
				voted: BoundedBTreeMap::default(),
			};
			// todo: optimise to only write if not already existing
			let mut dispute = DisputeOf::<T> {
				query_id,
				timestamp,
				value: <ValueOf<T>>::default(),
				disputed_reporter: Self::get_reporter_by_timestamp(query_id, timestamp)
					.ok_or(Error::<T>::NoValueExists)?,
			};
			<DisputeIdsByReporter<T>>::insert(&dispute.disputed_reporter, dispute_id, ());
			if vote_round == 1 {
				ensure!(
					Self::now().saturating_sub(timestamp) < REPORTING_LOCK,
					Error::<T>::DisputeReportingPeriodExpired
				);
				<OpenDisputesOnId<T>>::mutate(query_id, |open_disputes| {
					*open_disputes =
						Some(open_disputes.take().unwrap_or_default().saturating_add(1));
				});
				// calculate dispute fee based on number of open disputes on query id
				vote.fee = vote.fee.saturating_mul(
					<AmountOf<T>>::from(2u8).saturating_pow(
						<OpenDisputesOnId<T>>::get(query_id)
							.ok_or(Error::<T>::InvalidIndex)?
							.saturating_sub(1)
							.saturated_into(),
					),
				);
				dispute.value =
					Self::retrieve_data(query_id, timestamp).ok_or(Error::<T>::InvalidTimestamp)?;
				Self::remove_value(query_id, timestamp)?;
			} else {
				let prev_id = vote_round.saturating_sub(1);
				ensure!(
					Self::now() -
						<VoteInfo<T>>::get(dispute_id, prev_id)
							.ok_or(Error::<T>::InvalidVote)?
							.tally_date < 1 * DAYS,
					Error::<T>::DisputeRoundReportingPeriodExpired
				);
				vote.fee = vote.fee.saturating_mul(
					<AmountOf<T>>::from(2u8)
						.saturating_pow(vote_round.saturating_sub(1).saturated_into()),
				);
				dispute.value =
					<DisputeInfo<T>>::get(dispute_id).ok_or(Error::<T>::InvalidDispute)?.value;
			}
			let stake_amount = <StakeAmount<T>>::get().ok_or(Error::<T>::NotRegistered)?;
			if vote.fee > stake_amount {
				vote.fee = stake_amount;
			}
			<VoteCount<T>>::mutate(|count| count.saturating_inc());
			// todo: confirm dispute fee handling with Tellor
			let dispute_fee = vote.fee;
<<<<<<< HEAD
			// should we check for funds availability?
			let pallet_id = T::PalletId::get();
			T::Token::transfer(
				&dispute_initiator,
				&pallet_id.into_sub_account_truncating(DISPUTE_SUB_ACCOUNT_ID),
				dispute_fee,
				false,
			)?;
			<VoteInfo<T>>::insert(dispute_id, vote);
=======
			<VoteInfo<T>>::insert(dispute_id, vote_round, vote);
>>>>>>> 157a8aaa
			<DisputeInfo<T>>::insert(dispute_id, &dispute);
			Self::deposit_event(Event::NewDispute {
				dispute_id,
				query_id,
				timestamp,
				reporter: dispute_initiator.clone(),
			});

			// Lookup corresponding addresses on controller chain
			let dispute_initiator = <StakerDetails<T>>::get(&dispute_initiator)
				.ok_or(Error::<T>::NotReporter)?
				.address;
			let disputed_reporter = <StakerDetails<T>>::get(&dispute.disputed_reporter)
				.ok_or(Error::<T>::NotReporter)?
				.address;

			let config = <Configuration<T>>::get().ok_or(Error::<T>::NotRegistered)?;

			// todo: charge dispute initiator corresponding fees

			let governance_contract = T::Governance::get();
			let message = xcm::transact_with_config(
				ethereum_xcm::transact(
					governance_contract.address,
					governance::begin_parachain_dispute(
						query_id.as_ref(),
						timestamp.saturated_into::<u128>(),
						&dispute.value,
						disputed_reporter,
						dispute_initiator,
						<StakeAmount<T>>::get().ok_or(Error::<T>::NotRegistered)?,
					)
					.try_into()
					.map_err(|_| Error::<T>::MaxEthereumXcmInputSizeExceeded)?,
					config.gas_limit,
					None,
				),
				config.xcm_config,
			);
			Self::send_xcm(governance_contract.para_id, message)?;
			// todo: emit event such as GovernanceBeginDisputeAttempted?
			Ok(())
		}

		/// Enables the caller to cast a vote.
		///
		/// - `dispute_id`: The identifier of the dispute.
		/// - `supports`: Whether the caller supports or is against the vote. None indicates the caller’s classification of the dispute as invalid.
		#[pallet::call_index(8)]
		pub fn vote(
			origin: OriginFor<T>,
			dispute_id: DisputeId,
			supports: Option<bool>,
		) -> DispatchResult {
			let voter = ensure_signed(origin)?;
			// Ensure that dispute has not been executed and that vote does not exist and is not tallied
			ensure!(
				dispute_id != <DisputeId>::default() &&
					dispute_id != Keccak256::hash(&[]) &&
					<DisputeInfo<T>>::contains_key(dispute_id),
				Error::<T>::InvalidVote
			);
			let vote_round = <VoteRounds<T>>::get(dispute_id); // use most recent round todo: check whether this should be a parameter
			<VoteInfo<T>>::try_mutate(dispute_id, vote_round, |maybe| -> DispatchResult {
				match maybe {
					None => Err(Error::<T>::InvalidVote.into()),
					Some(vote) => {
						ensure!(vote.tally_date == 0, Error::<T>::VoteAlreadyTallied);
						ensure!(!vote.voted.contains_key(&voter), Error::<T>::AlreadyVoted);
						// Update voting status and increment total queries for support, invalid, or against based on vote
						vote.voted
							.try_insert(voter.clone(), true)
							.map_err(|_| Error::<T>::MaxVotesReached)?;
						let reports = Self::get_reports_submitted_by_address(&voter);
						let user_tips = Self::get_tips_by_address(&voter);
						match supports {
							// Invalid
							None => {
								vote.reporters.invalid_query.saturating_accrue(reports);
								vote.users.invalid_query.saturating_accrue(user_tips);
							},
							Some(supports) =>
								if supports {
									vote.reporters.does_support.saturating_accrue(reports);
									vote.users.does_support.saturating_accrue(user_tips);
								} else {
									vote.reporters.against.saturating_accrue(reports);
									vote.users.against.saturating_accrue(user_tips);
								},
						};
						Ok(())
					},
				}
			})?;
			<VoteTallyByAddress<T>>::mutate(&voter, |total| total.saturating_inc());
			Self::deposit_event(Event::Voted { dispute_id, supports, voter });
			Ok(())
		}

		/// Reports a stake deposited by a reporter.
		///
		/// - `reporter`: The reporter who deposited a stake.
		/// - `amount`: The amount staked.
		/// - `address`: The corresponding address on the controlling chain.
		#[pallet::call_index(9)]
		pub fn report_stake_deposited(
			origin: OriginFor<T>,
			reporter: AccountIdOf<T>,
			amount: Amount,
			address: Address,
		) -> DispatchResult {
			// ensure origin is staking controller contract
			T::StakingOrigin::ensure_origin(origin)?;

			let amount = amount
				.saturated_into::<u128>() // todo: handle in single call skipping u128
				.saturated_into::<AmountOf<T>>();
			<StakerDetails<T>>::try_mutate(&reporter, |maybe| -> DispatchResult {
				let mut staker = maybe.take().unwrap_or_else(|| <StakeInfoOf<T>>::new(address));
				ensure!(address == staker.address, Error::<T>::InvalidAddress);
				let staked_balance = staker.staked_balance;
				let locked_balance = staker.locked_balance;
				if locked_balance > <AmountOf<T>>::default() {
					if locked_balance >= amount {
						// if staker's locked balance covers full amount, use that
						staker.locked_balance.saturating_reduce(amount);
					// 		toWithdraw -= _amount; // <- todo: check whether this is required
					} else {
						// otherwise, stake the whole locked balance
						// 		toWithdraw -= _staker.lockedBalance; <- todo: check whether this is required
						staker.locked_balance = <AmountOf<T>>::default();
					}
				} else {
					if staked_balance == <AmountOf<T>>::default() {
						// todo:
						// 		// if staked balance and locked balance equal 0, save current vote tally.
						// 		// voting participation used for calculating rewards
						// 		(bool _success, bytes memory _returnData) = governance.call(
						// 			abi.encodeWithSignature("getVoteCount()")
						// 		);
						// 		if (_success) {
						// 			_staker.startVoteCount = uint256(abi.decode(_returnData, (uint256)));
						// 		}
						// 		(_success,_returnData) = governance.call(
						// 			abi.encodeWithSignature("getVoteTallyByAddress(address)",msg.sender)
						// 		);
						// 		if(_success){
						// 			_staker.startVoteTally =  abi.decode(_returnData,(uint256));
						// 		}
					}
				}
				Self::update_stake_and_pay_rewards(&mut staker, staked_balance + amount)?;
				staker.start_date = Self::now(); // This resets the staker start date to now
				*maybe = Some(staker);
				Ok(())
			})?;
			Self::deposit_event(Event::NewStakerReported { staker: reporter, amount, address });
			Ok(())
		}

		/// Reports a staking withdrawal request by a reporter.
		///
		/// - `reporter`: The reporter who requested a withdrawal.
		/// - `amount`: The amount requested to withdraw.
		/// - `address`: The corresponding address on the controlling chain.
		#[pallet::call_index(10)]
		pub fn report_staking_withdraw_request(
			origin: OriginFor<T>,
			reporter: AccountIdOf<T>,
			amount: Amount,
			address: Address,
		) -> DispatchResult {
			// ensure origin is staking controller contract
			T::StakingOrigin::ensure_origin(origin)?;

			let amount = amount
				.saturated_into::<u128>() // todo: handle in single call skipping u128
				.saturated_into::<AmountOf<T>>();
			<StakerDetails<T>>::try_mutate(&reporter, |maybe| -> DispatchResult {
				match maybe {
					None => Err(Error::<T>::InsufficientStake.into()),
					Some(staker) => {
						ensure!(address == staker.address, Error::<T>::InvalidAddress);
						ensure!(staker.staked_balance >= amount, Error::<T>::InsufficientStake);
						// todo: safe math
						let stake_amount = staker.staked_balance - amount;
						Self::update_stake_and_pay_rewards(staker, stake_amount)?;
						staker.start_date = Self::now();
						staker.locked_balance.saturating_accrue(amount);
						// toWithdraw += _amount; // <- todo: check whether this is required here
						Ok(())
					},
				}
			})?;
			Self::deposit_event(Event::StakeWithdrawRequestReported { reporter, amount, address });

			// Confirm staking withdraw request
			let staking_contract = T::Staking::get();
			let config = <Configuration<T>>::get().ok_or(Error::<T>::NotRegistered)?;
			let message = xcm::transact_with_config(
				ethereum_xcm::transact(
					staking_contract.address,
					staking::confirm_parachain_stake_withdraw_request(address, amount)
						.try_into()
						.map_err(|_| Error::<T>::MaxEthereumXcmInputSizeExceeded)?,
					config.gas_limit,
					None,
				),
				config.xcm_config,
			);
			Self::send_xcm(staking_contract.para_id, message)?;
			// todo: emit StakeWithRequestConfirmationSent event?
			Ok(())
		}

		/// Reports a stake withdrawal by a reporter.
		///
		/// - `reporter`: The reporter who withdrew a stake.
		/// - `amount`: The total amount withdrawn.
		/// - `address`: The corresponding address on the controlling chain.
		#[pallet::call_index(11)]
		pub fn report_stake_withdrawn(
			origin: OriginFor<T>,
			reporter: AccountIdOf<T>,
			amount: Amount,
			// todo: consider removal of address
			address: Address,
		) -> DispatchResult {
			// ensure origin is staking controller contract
			T::StakingOrigin::ensure_origin(origin)?;

			let amount = amount
				.saturated_into::<u128>() // todo: handle in single call skipping u128
				.saturated_into::<AmountOf<T>>();

			<StakerDetails<T>>::try_mutate(&reporter, |maybe| -> DispatchResult {
				match maybe {
					None => Err(Error::<T>::InsufficientStake.into()),
					Some(staker) => {
						// Ensure reporter is locked and that enough time has passed
						ensure!(
							staker.locked_balance > <AmountOf<T>>::default(),
							Error::<T>::NoWithdrawalRequested
						);
						ensure!(
							Self::now().saturating_sub(staker.start_date) >= 7 * DAYS,
							Error::<T>::WithdrawalPeriodPending
						);
						// toWithdraw -= _staker.lockedBalance; // todo: required?
						staker.locked_balance.saturating_reduce(amount);
						Ok(())
					},
				}
			})?;
			Self::deposit_event(Event::StakeWithdrawnReported { staker: reporter });
			Ok(())
		}

		/// Reports a slashing of a reporter, due to a passing vote.
		///
		/// - `dispute_id`: The dispute identifier which resulted in the slashing.
		/// - `reporter`: The address of the slashed reporter.
		/// - `recipient`: The address of the recipient.
		/// - `amount`: The slashed amount.
		#[pallet::call_index(12)]
		pub fn report_slash(
			origin: OriginFor<T>,
			dispute_id: DisputeId,
			reporter: AccountIdOf<T>,
			recipient: AccountIdOf<T>,
			amount: Amount,
		) -> DispatchResult {
			// ensure origin is governance controller contract
			T::GovernanceOrigin::ensure_origin(origin)?;

			let amount = amount
				.saturated_into::<u128>() // todo: handle in single call skipping u128
				.saturated_into::<AmountOf<T>>();

			// execute vote, inferring result based on function called
			let vote_round = <VoteRounds<T>>::get(dispute_id); // use most recent round todo: check whether this should be a parameter
			Self::execute_vote(dispute_id, vote_round, VoteResult::Passed)?;

			<StakerDetails<T>>::try_mutate(&reporter, |maybe| -> DispatchResult {
				match maybe {
					None => Err(Error::<T>::InsufficientStake.into()),
					Some(staker) => {
						let staked_balance = staker.staked_balance;
						let locked_balance = staker.locked_balance;
						ensure!(
							staked_balance.saturating_add(locked_balance) >
								<AmountOf<T>>::default(),
							Error::<T>::InsufficientStake
						);
						if locked_balance >= amount {
							// if locked balance is at least stakeAmount, slash from locked balance
							staker.locked_balance.saturating_reduce(amount);
						// 	toWithdraw -= stakeAmount;  // todo: required?
						} else if locked_balance.saturating_add(staked_balance) >= amount {
							// if locked balance + staked balance is at least stake amount,
							// slash from locked balance and slash remainder from staked balance
							Self::update_stake_and_pay_rewards(
								staker,
								staked_balance
									.saturating_sub(amount.saturating_sub(locked_balance)),
							)?;
							// 	toWithdraw -= _lockedBalance; // todo: required?
							staker.locked_balance = <AmountOf<T>>::default();
						} else {
							// if sum(locked balance + staked balance) is less than stakeAmount, slash sum
							// 	toWithdraw -= _lockedBalance; // todo: required?
							Self::update_stake_and_pay_rewards(staker, <AmountOf<T>>::default())?;
							staker.locked_balance = <AmountOf<T>>::default();
						}
						Ok(())
					},
				}
			})?;
			Self::deposit_event(Event::SlashReported { reporter, recipient, amount });
			Ok(())
		}

		/// Reports the result of a dispute as invalid.
		///
		/// - `dispute_id`: The identifier of the dispute.
		#[pallet::call_index(13)]
		pub fn report_invalid_dispute(
			origin: OriginFor<T>,
			dispute_id: DisputeId,
		) -> DispatchResult {
			// ensure origin is governance controller contract
			T::GovernanceOrigin::ensure_origin(origin)?;
			// execute vote, inferring result based on function called
			let vote_round = <VoteRounds<T>>::get(dispute_id); // use most recent round todo: check whether this should be a parameter
			Self::execute_vote(dispute_id, vote_round, VoteResult::Invalid)?;
			Ok(())
		}

		/// Slashes a dispute initiator, due to a failed vote.
		///
		/// - `dispute_id`: The identifier of the dispute.
		#[pallet::call_index(14)]
		pub fn slash_dispute_initiator(
			origin: OriginFor<T>,
			dispute_id: DisputeId,
		) -> DispatchResult {
			// ensure origin is governance controller contract
			T::GovernanceOrigin::ensure_origin(origin)?;
			// execute vote, inferring result based on function called
<<<<<<< HEAD
			Self::execute_vote(dispute_id, VoteResult::Failed)?;
=======
			let vote_round = <VoteRounds<T>>::get(dispute_id); // use most recent round todo: check whether this should be a parameter
			Self::execute_vote(dispute_id, vote_round, VoteResult::Failed)?;
			// todo: slash dispute initiator
>>>>>>> 157a8aaa
			Ok(())
		}

		/// Deregisters the parachain from the Tellor controller contracts.
		#[pallet::call_index(15)]
		pub fn deregister(origin: OriginFor<T>) -> DispatchResult {
			T::RegistrationOrigin::ensure_origin(origin)?;
			ensure!(
				Self::get_total_stake_amount() == <AmountOf<T>>::default(),
				Error::<T>::ActiveStake
			);

			// Update local configuration
			<StakeAmount<T>>::set(None);
			Self::deposit_event(Event::Configured { stake_amount: <AmountOf<T>>::default() });

			// Register relevant supplied config with parachain registry contract
			let config = <Configuration<T>>::take().ok_or(Error::<T>::NotRegistered)?;
			let registry_contract = T::Registry::get();
			let message = xcm::transact_with_config(
				ethereum_xcm::transact(
					registry_contract.address,
					registry::deregister()
						.try_into()
						.map_err(|_| Error::<T>::MaxEthereumXcmInputSizeExceeded)?,
					config.gas_limit,
					None,
				),
				config.xcm_config,
			);
			Self::send_xcm(registry_contract.para_id, message)?;
			Self::deposit_event(Event::DeregistrationAttempted {
				para_id: registry_contract.para_id,
				contract_address: registry_contract.address.into(),
			});
			Ok(())
		}
	}
}

/// Ensure the origin is the governance controller contract.
pub struct EnsureGovernance;
impl<O: Into<Result<Origin, O>> + From<Origin>> EnsureOrigin<O> for EnsureGovernance {
	type Success = ();
	fn try_origin(o: O) -> Result<Self::Success, O> {
		o.into().and_then(|o| match o {
			Origin::Governance => Ok(()),
			r => Err(O::from(r)),
		})
	}

	#[cfg(feature = "runtime-benchmarks")]
	fn try_successful_origin() -> Result<O, ()> {
		Ok(O::from(Origin::Governance))
	}
}

/// Ensure the origin is the staking controller contract.
pub struct EnsureStaking;
impl<O: Into<Result<Origin, O>> + From<Origin>> EnsureOrigin<O> for EnsureStaking {
	type Success = ();
	fn try_origin(o: O) -> Result<Self::Success, O> {
		o.into().and_then(|o| match o {
			Origin::Staking => Ok(()),
			r => Err(O::from(r)),
		})
	}

	#[cfg(feature = "runtime-benchmarks")]
	fn try_successful_origin() -> Result<O, ()> {
		Ok(O::from(Origin::Staking))
	}
}<|MERGE_RESOLUTION|>--- conflicted
+++ resolved
@@ -1122,7 +1122,6 @@
 			<VoteCount<T>>::mutate(|count| count.saturating_inc());
 			// todo: confirm dispute fee handling with Tellor
 			let dispute_fee = vote.fee;
-<<<<<<< HEAD
 			// should we check for funds availability?
 			let pallet_id = T::PalletId::get();
 			T::Token::transfer(
@@ -1131,10 +1130,7 @@
 				dispute_fee,
 				false,
 			)?;
-			<VoteInfo<T>>::insert(dispute_id, vote);
-=======
 			<VoteInfo<T>>::insert(dispute_id, vote_round, vote);
->>>>>>> 157a8aaa
 			<DisputeInfo<T>>::insert(dispute_id, &dispute);
 			Self::deposit_event(Event::NewDispute {
 				dispute_id,
@@ -1484,13 +1480,8 @@
 			// ensure origin is governance controller contract
 			T::GovernanceOrigin::ensure_origin(origin)?;
 			// execute vote, inferring result based on function called
-<<<<<<< HEAD
-			Self::execute_vote(dispute_id, VoteResult::Failed)?;
-=======
 			let vote_round = <VoteRounds<T>>::get(dispute_id); // use most recent round todo: check whether this should be a parameter
 			Self::execute_vote(dispute_id, vote_round, VoteResult::Failed)?;
-			// todo: slash dispute initiator
->>>>>>> 157a8aaa
 			Ok(())
 		}
 
